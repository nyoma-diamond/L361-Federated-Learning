{
<<<<<<< HEAD
 "cells": [
  {
   "cell_type": "markdown",
   "metadata": {
    "id": "wTR0VzOm2B5d"
   },
   "source": [
    "# 0. Marking.\n",
    "\n",
    "***IMPORTANT***: Save a copy of this notebook into your Drive before you start.\n",
    "- Please attempt all the questions marked for your group (Part II ✅ | Part III/MPhil ✅).\n",
    "- Continue to part 2 after you are done with this one.\n",
    "\n",
    "Please submit a zip file, containing both parts, consiting of of:\n",
    "1. A text file with a publicly visible link to your notebooks in Google Colab or GitHub.\n",
    "2. A downloaded copy (ipynb) of your notebooks or your zipped cloned GitHub repo. You may treat these as a report: we will not be re-executing the code you used to produce the answers unless required.\n",
    "\n",
    "If you find yourself enjoying the material, feel free to attempt more! Provide your answers in a new cell below the question cell."
   ]
=======
  "cells": [
    {
      "cell_type": "markdown",
      "metadata": {
        "id": "wTR0VzOm2B5d"
      },
      "source": [
        "# 0. Marking.\n",
        "\n",
        "***IMPORTANT***: Save a copy of this notebook into your Drive before you start.\n",
        "- Please attempt all the questions marked for your group (Part II ✅ | Part III/MPhil ✅).\n",
        "- Continue to part 2 after you are done with this one.\n",
        "\n",
        "Please submit a zip file, containing both parts, consiting of of:\n",
        "1. A text file with a publicly visible link to your notebooks in Google Colab or GitHub.\n",
        "2. A downloaded copy (ipynb) of your notebooks or your zipped cloned GitHub repo. You may treat these as a report: we will not be re-executing the code you used to produce the answers unless required.\n",
        "\n",
        "If you find yourself enjoying the material, feel free to attempt more! Provide your answers in a new cell below the question cell."
      ]
    },
    {
      "cell_type": "markdown",
      "metadata": {
        "id": "M0eSNvNJFrjt"
      },
      "source": [
        "### 1. Introduction.\n"
      ]
    },
    {
      "cell_type": "markdown",
      "metadata": {
        "id": "OMqp_FvE2B5f"
      },
      "source": [
        "Welcome to the first lab in our Federated Learning (FL) course. This series of labs intends to introduce you to the practice of constructing Federated Learning systems. The most common form of FL, cross-device FL, is concerned with collaboratively training models on edge devices or “clients'' encapsulating their private data. As such, FL may:\n",
        "- Reduce communication costs by only sharing model parameters.\n",
        "- Distribute computation across a pool of previously unused devices.\n",
        "- Partially preserve privacy by default.\n",
        "\n",
        "A typical server-client FL system maintains a centralised server that synchronises training across iterations of rounds---the FL equivalent of epochs. A round generally proceeds as follows:\n",
        "1. At the beginning of a round, the server sends a copy of the federated model to each client.\n",
        "2. The clients then train their copy of the model on the private data they hold and send the post-training model updates to the server.\n",
        "3. The server then aggregates all the client models to form a single federated model update which it applies before the next round. The most common means of aggregation is Federated Averaging which merges model parameters via simple weighted averaging."
      ]
    },
    {
      "cell_type": "markdown",
      "metadata": {
        "id": "FhnE5-YklGrK"
      },
      "source": [
        "\n",
        "![picture](https://drive.google.com/uc?id=1QhUB6Eb-P1hf0LCKWp5f6rEeGThLCmbE)\n"
      ]
    },
    {
      "cell_type": "markdown",
      "metadata": {
        "id": "YvDvRvsvN80X"
      },
      "source": [
        "To a more significant extent than other ML fields, FL has historically been driven by practical considerations rather than theoretical results. Some main practical concerns in the field are related to the following:\n",
        "- Communication costs involved in training models in a highly distributed fashion across edge devices.\n",
        "- The underlying non-standardized hardware of clients within the federated network.\n",
        "- Highly divergent data distributions across clients.\n",
        "\n",
        "Such issues cannot be easily corrected, given FL's privacy and scale constraints, as persistent data on specific clients may not be trackable. In a worst-case setting, a single client may only participate in training once for cross-device FL with millions of potential devices.\n",
        "\n",
        "In this lab, we will use a realistic FL dataset to exemplify how such problems arise when ML is taken from a centralized or standard distributed ML setting to a federated one. Specific questions we will look at include the following:\n",
        "- How centralized ML can be modeled as FL with a single client and how to build a client abstraction capable of both.\n",
        "- How the federated and local optimization objectives of FL interact between each other and how different settings on the server/client side may impact convergence.\n",
        "\n",
        "To do so, we shall use the [Flower](https://flower.dev/) FL framework. The design of Flower is meant to allow for a fairly direct mapping between simulation and production FL scenarios.\n"
      ]
    },
    {
      "cell_type": "markdown",
      "metadata": {
        "id": "2zeAdW4nnSv5"
      },
      "source": [
        "\n",
        "![picture](https://drive.google.com/uc?id=19MZ2nHIgLTZEqgSgbP9z9BKVyiR8GT3X)\n"
      ]
    },
    {
      "cell_type": "markdown",
      "metadata": {
        "id": "m45tcB_gL0pw"
      },
      "source": [
        "# 2. Building a client.\n",
        "\n"
      ]
    },
    {
      "cell_type": "markdown",
      "metadata": {
        "id": "qvxdivaBODPZ"
      },
      "source": [
        "Rather than beginning with a complete standard centralised ML baseline, we will treat centralised ML as a particular case of FL--a single client holding the entire centralised dataset.\n",
        "\n",
        "For the rest of our labs, a client shall represent an abstraction that:\n",
        "- Encapsulates the data available on a particular device involved in FL.\n",
        "- Trains a model it receives on that local (train) dataset.\n",
        "- Can test models it receives on its local (test) dataset.\n",
        "\n",
        "By the end of this section, you will have constructed such a client abstraction and trained a model on a full-scale dataset. Later work shall merely involve connecting multiple such clients in a federated network using Flower.\n",
        "\n",
        "To begin, we will need to install some dependencies."
      ]
    },
    {
      "cell_type": "code",
      "execution_count": null,
      "metadata": {
        "id": "XenFLb3FMF0s"
      },
      "outputs": [],
      "source": [
        "# The simulation component of the flower framework uses RAY under the hood.\n",
        "# `pip` could produce some errors. Do not worry about them.\n",
        "# The execution has been verified; it's working anyway.\n",
        "! pip install --quiet --upgrade \"pip\"\n",
        "! pip install --quiet git+https://github.com/Iacob-Alexandru-Andrei/flower.git@teaching torch torchvision matplotlib gdown tqdm seaborn ray==\"2.6.3\"\n",
        "# The following is just needed to show the folder tree\n",
        "! apt-get install -qq tree"
      ]
    },
    {
      "cell_type": "markdown",
      "metadata": {
        "id": "KiW6ObflQhSi"
      },
      "source": [
        "Our first client abstraction shall be as simple as possible and will require adjustment to match the structure that the framework expects. However, it shall be conceptually identical and require only light API changes."
      ]
    },
    {
      "cell_type": "code",
      "execution_count": null,
      "metadata": {
        "id": "eO7LWfu4RL7a"
      },
      "outputs": [],
      "source": [
        "## Imports\n",
        "\n",
        "import csv\n",
        "import numbers\n",
        "import os\n",
        "import random\n",
        "from collections import OrderedDict, defaultdict\n",
        "from copy import deepcopy\n",
        "from pathlib import Path\n",
        "from typing import *\n",
        "\n",
        "import flwr as fl\n",
        "import gdown\n",
        "import matplotlib.pyplot as plt\n",
        "import numpy as np\n",
        "import seaborn as sns\n",
        "import torch\n",
        "import torch.nn as nn\n",
        "import torch.nn.functional as F\n",
        "from flwr.common import Metrics\n",
        "from flwr.common.parameter import ndarrays_to_parameters\n",
        "from flwr.common.typing import NDArrays, Parameters, Scalar\n",
        "from flwr.server import ServerConfig\n",
        "from flwr.server.strategy import FedAvgM as FedAvg\n",
        "from PIL import Image\n",
        "from PIL.Image import Image as ImageType\n",
        "from torch.nn import Module\n",
        "from torch.utils.data import DataLoader, Dataset\n",
        "from torchvision import transforms\n",
        "from tqdm import tqdm\n",
        "from enum import IntEnum\n",
        "\n",
        "\n",
        "# Add new seeds here for easy autocomplete\n",
        "class Seeds(IntEnum):\n",
        "    DEFAULT = 1337\n",
        "\n",
        "\n",
        "np.random.seed(Seeds.DEFAULT)\n",
        "random.seed(Seeds.DEFAULT)\n",
        "torch.manual_seed(Seeds.DEFAULT)\n",
        "torch.backends.cudnn.benchmark = False  # type: ignore\n",
        "torch.backends.cudnn.deterministic = True  # type: ignore\n",
        "\n",
        "\n",
        "def convert(o):\n",
        "    if isinstance(o, np.int64) or isinstance(o, np.int32):\n",
        "        return int(o)\n",
        "    if isinstance(o, np.float32) or isinstance(o, np.float64):\n",
        "        return float(o)\n",
        "    raise TypeError\n",
        "\n",
        "\n",
        "def fit_client_seeded(client, params, conf, seed=Seeds.DEFAULT, **kwargs):\n",
        "    \"\"\"Wrapper to always seed client training.\"\"\"\n",
        "    np.random.seed(seed)\n",
        "    torch.manual_seed(seed)\n",
        "    random.seed(seed)\n",
        "    return client.fit(params, conf, **kwargs)\n",
        "\n",
        "\n",
        "PathType = Optional[Union[Path, str]]\n",
        "\n",
        "\n",
        "def get_device() -> str:\n",
        "    device = \"cpu\"\n",
        "    if torch.cuda.is_available():\n",
        "        device = \"cuda\"\n",
        "    elif torch.backends.mps.is_available() and torch.backends.mps.is_built():\n",
        "        device = \"mps\"\n",
        "    return device"
      ]
    },
    {
      "cell_type": "code",
      "execution_count": null,
      "metadata": {
        "id": "fa-jqHRaQ1C2"
      },
      "outputs": [],
      "source": [
        "class SimpleClient:\n",
        "    def __init__(self, cid: int, partition_dir: Path) -> None:\n",
        "        \"\"\"Function to initialise the client with its unique id\n",
        "        and the directory from which it can load its data.\n",
        "\n",
        "        Args:\n",
        "            cid (int): Unique client id for a client used to map it to its data partition\n",
        "            partition_dir (Path): The directory containing data for each client/client id\n",
        "        \"\"\"\n",
        "        self.cid: str = str(cid)\n",
        "        self.partition_dir: Path = partition_dir\n",
        "        self.device: str = get_device()\n",
        "\n",
        "    def fit(self, net: Module, config: Dict[str, Any]) -> Tuple[Module, int, dict]:\n",
        "        \"\"\"Function which receives and trains a model on the local client data using parameters from the config dict\n",
        "\n",
        "        Args:\n",
        "            net (Module): Pytorch model\n",
        "            config (Dict[str, Any]): Dictionary describing the training parameters\n",
        "\n",
        "        Returns:\n",
        "            Tuple[Module, int, dict]: Returns the updated model, the size of the local dataset and (optionally) other metrics\n",
        "        \"\"\"\n",
        "        net = deepcopy(net)\n",
        "        net.to(self.device)\n",
        "        train_loader: DataLoader = self._create_data_loader(config, name=\"train\")\n",
        "        self._train(net, train_loader=train_loader, config=config)\n",
        "        return net, len(train_loader), {}\n",
        "\n",
        "    def evaluate(self, net: Module, config: Dict[str, Any]) -> Tuple[float, int, dict]:\n",
        "        \"\"\"Function which receives and tests a model on the local client data using parameters from the config dict\n",
        "\n",
        "        Args:\n",
        "            net (Module): Pytorch model\n",
        "            config (Dict[str, Any]): Dictionary describing the test parameters\n",
        "\n",
        "        Returns:\n",
        "            Tuple[float, int, dict]: Returns the loss accumulate during test, the size of the local dataset and other metrics such as accuracy\n",
        "        \"\"\"\n",
        "        net = deepcopy(net)\n",
        "        net.to(self.device)\n",
        "        test_loader: DataLoader = self._create_data_loader(config, name=\"test\")\n",
        "        loss, accuracy = self._test(net, test_loader=test_loader, config=config)\n",
        "        return loss, len(test_loader), {\"local_accuracy\": accuracy}\n",
        "\n",
        "    def _create_data_loader(self, config: Dict[str, Any], name: str) -> DataLoader:\n",
        "        \"\"\"Creates the data loader using the specified config parameters\n",
        "\n",
        "        Args:\n",
        "            config (Dict[str, any]): Dictionary containing dataloader and dataset parameters\n",
        "            name (str): Load the training or testing set for the client\n",
        "\n",
        "        Returns:\n",
        "            DataLoader: A pytorch dataloader iterable for training/testing\n",
        "        \"\"\"\n",
        "        batch_size: int = config[\"batch_size\"]\n",
        "        num_workers: int = config[\"num_workers\"]\n",
        "        dataset = self._load_dataset(name, config)\n",
        "        return DataLoader(\n",
        "            dataset=dataset,\n",
        "            batch_size=batch_size,\n",
        "            shuffle=True,\n",
        "            num_workers=num_workers,\n",
        "            drop_last=False if name == \"test\" else True,\n",
        "        )\n",
        "\n",
        "    # All methods from here on are task-specific\n",
        "    # And need to be implemented\n",
        "    def _load_dataset(self, name: str, config: Dict[str, Any]) -> Dataset:  # type: ignore\n",
        "        pass\n",
        "\n",
        "    def _train(\n",
        "        self, net: Module, train_loader: DataLoader, config: Dict[str, Any]\n",
        "    ) -> float:  # type: ignore\n",
        "        pass\n",
        "\n",
        "    def _test(\n",
        "        self, net, test_loader: DataLoader, config: Dict[str, Any]\n",
        "    ) -> Tuple[float, float]:  # type: ignore\n",
        "        pass"
      ]
    },
    {
      "cell_type": "markdown",
      "metadata": {
        "id": "AfcgBtrhVtAo"
      },
      "source": [
        "This client covers all the previously stated functionality; it can:\n",
        "- Associate a given dataset/dataset partition to itself based on the `data_dir` and `cid` combination\n",
        "- Train any model provided to its `fit` function on the local training set\n",
        "- Evaluate any model on the local test set.\n",
        "\n",
        "To get this client training, we need to fill in the necessary gaps: the dataset loading procedure, the model, the training procedure and the testing procedure."
      ]
    },
    {
      "cell_type": "markdown",
      "metadata": {
        "id": "MPf2tk1P2B5l"
      },
      "source": [
        "**Question 1 (Part II ✅ | Part III/MPhil ✅):**\n",
        "\n",
        "(These are meant to be conceptual questions. You should provide written answers for these. **No more than 3 sentences each**. **No code** is needed)\n",
        "\n",
        "1. What is the time complexity of transmitting models to-and-from the client?\n",
        "2. Give at least two examples of machine learning and data science techniques you cannot apply since data is kept private on single clients."
      ]
    },
    {
      "cell_type": "markdown",
      "metadata": {
        "id": "zocsNC84Wk_l"
      },
      "source": [
        "# 3. Loading the federated dataset."
      ]
    },
    {
      "cell_type": "markdown",
      "metadata": {
        "id": "7NhUGGSrfkrJ"
      },
      "source": [
        "We have chosen to use the FEMNIST dataset originally published in [LEAF](https://arxiv.org/abs/1812.01097) for all of our labs due to its naturally heterogeneous properties. Most FL examples rely on a centralised dataset such as CIFAR-10, which is artificially partitioned to fit an FL context. FEMNIST is an image dataset with 28×28 greyscale images split into 62 distinct classes. We shall initially treat it as a centralised dataset. However, its federated nature will be helpful later on.\n",
        "\n",
        "It is, by default, partitioned based on the creator of a specific image, thus modelling a realistic data-generation scenario. A complete list of its statistics may be found on the [LEAF Website](https://leaf.cmu.edu/).\n",
        "\n",
        "We will extensively discuss federated datasets during the next lab. In this session, we will skip such discussions to spend more time on “federating” a centralised model. The following few cells will provide all the relevant functions and objects to load the FEMNIST dataset. Also, some **optional** insights will be given."
      ]
    },
    {
      "cell_type": "code",
      "execution_count": null,
      "metadata": {
        "id": "xDpybqNURmr6"
      },
      "outputs": [],
      "source": [
        "home_dir = content if (content := Path(\"/content\")).exists() else Path.cwd()\n",
        "dataset_dir: Path = home_dir / \"femnist\"\n",
        "data_dir: Path = dataset_dir / \"data\"\n",
        "centralized_partition: Path = dataset_dir / \"client_data_mappings\" / \"centralized\"\n",
        "centralized_mapping: Path = dataset_dir / \"client_data_mappings\" / \"centralized\" / \"0\"\n",
        "federated_partition: Path = dataset_dir / \"client_data_mappings\" / \"fed_natural\"\n",
        "\n",
        "#  Download compressed dataset\n",
        "if not (home_dir / \"femnist.tar.gz\").exists():\n",
        "    id = \"1-CI6-QoEmGiInV23-n_l6Yd8QGWerw8-\"\n",
        "    gdown.download(\n",
        "        f\"https://drive.google.com/uc?export=download&confirm=pbef&id={id}\",\n",
        "        str(home_dir / \"femnist.tar.gz\"),\n",
        "    )\n",
        "\n",
        "# Decompress dataset\n",
        "if not dataset_dir.exists():\n",
        "    !tar -xf {str(home_dir)}/femnist.tar.gz -C {str(home_dir)} 2> /dev/null\n",
        "    print(f\"Dataset extracted in {dataset_dir}\")"
      ]
    },
    {
      "cell_type": "markdown",
      "metadata": {
        "id": "UiMa5eYORmr6"
      },
      "source": [
        "You can **optionally** execute the following cell to look at the folder tree induced by unzipping the compressed dataset."
      ]
    },
    {
      "cell_type": "code",
      "execution_count": null,
      "metadata": {
        "id": "FR92a5uyRmr6"
      },
      "outputs": [],
      "source": [
        "# Showing resulting folder tree\n",
        "! tree -dC -L 3 ./"
      ]
    },
    {
      "cell_type": "markdown",
      "metadata": {
        "id": "N-70unJnRmr6"
      },
      "source": [
        "For those of you gifted with eager curiosity, you can find the [Jupyter notebook](https://drive.google.com/file/d/1-I0uPPzm1ONlLD-u4XCFGqUgz6KPJzDe/view?usp=share_link) used to create this dataset from the version publicly available from TensorFlow Federated."
      ]
    },
    {
      "cell_type": "markdown",
      "metadata": {
        "id": "moqCXNdjRmr6"
      },
      "source": [
        "We have thus downloaded two different partitions of the FEMNIST dataset. We will first use the “centralised” partition, in which we have distributed all the samples to one client. The second is the “natural” partition, in which the images/samples have been divided by writers.\n",
        "\n",
        "Samples have been collected once in the `data` folder, composed of three subfolders- `train`, `test` and `val`-, each containing one file for each sample in those sets. Then, it is the `client_data_mappings` folder that contains the relevant structure, composed of subfolders and `.csv` files, each describing the partitions. In fact, for each client, a `train.csv` and a `test.csv` are provided, containing a row for each sample in the client set that reports `client_id`, `sample_path`, `sample_id`, `sample_label`. It is worth mentioning that while train and test sets have been composed of the same clients, the validation set has been composed of different clients. That is why the only `val.csv` contained in this folder structure is under the centralised partition.\n",
        "\n",
        "The number of clients composing the train and test sets is 3230, while the number of clients composing the `val` set is 170. The splitting has been chosen to make the validation step quick."
      ]
    },
    {
      "cell_type": "markdown",
      "metadata": {
        "id": "muCGzjZ9qWoj"
      },
      "source": [
        "# 4. Centralized ML"
      ]
    },
    {
      "cell_type": "markdown",
      "metadata": {
        "id": "VHmJIyUsWi7O"
      },
      "source": [
        "We will begin with our centralised “partition”. We then use the entire `train.csv` and `test.csv` contained in `client_data_mappings/centralized/0`. For a large section of FL tasks, the centralised baseline represents the upper limit of performance."
      ]
    },
    {
      "cell_type": "code",
      "execution_count": null,
      "metadata": {
        "id": "wgSy30y6n8hR"
      },
      "outputs": [],
      "source": [
        "class FEMNIST(Dataset):\n",
        "    def __init__(\n",
        "        self,\n",
        "        mapping: Path,\n",
        "        data_dir: Path = data_dir,\n",
        "        name: str = \"train\",\n",
        "        transform: Optional[Callable[[ImageType], Any]] = None,\n",
        "        target_transform: Optional[Callable[[int], Any]] = None,\n",
        "    ):\n",
        "        \"\"\"Function to initialise the FEMNIST dataset.\n",
        "\n",
        "        Args:\n",
        "            mapping (Path): path to the mapping folder containing the .csv files.\n",
        "            data_dir (Path): path to the dataset folder. Defaults to data_dir.\n",
        "            name (str): name of the dataset to load, train or test.\n",
        "            transform (Optional[Callable[[ImageType], Any]], optional): transform function to be applied to the ImageType object. Defaults to None.\n",
        "            target_transform (Optional[Callable[[int], Any]], optional): transform function to be applied to the label. Defaults to None.\n",
        "        \"\"\"\n",
        "        self.data_dir = data_dir\n",
        "        self.mapping = mapping\n",
        "        self.name = name\n",
        "\n",
        "        self.data: Sequence[Tuple[str, int]] = self._load_dataset()\n",
        "        self.transform: Optional[Callable[[ImageType], Any]] = transform\n",
        "        self.target_transform: Optional[Callable[[int], Any]] = target_transform\n",
        "\n",
        "    def __getitem__(self, index) -> Tuple[Any, Any]:\n",
        "        \"\"\"Function used by PyTorch to get a sample.\n",
        "\n",
        "        Args:\n",
        "            index (_type_): index of the sample.\n",
        "\n",
        "        Returns:\n",
        "            Tuple[Any, Any]: couple (sample, label).\n",
        "        \"\"\"\n",
        "        sample_path, label = self.data[index]\n",
        "\n",
        "        # Convert to the full path\n",
        "        full_sample_path: Path = self.data_dir / self.name / sample_path\n",
        "\n",
        "        img: ImageType = Image.open(full_sample_path).convert(\"L\")\n",
        "\n",
        "        if self.transform is not None:\n",
        "            img = self.transform(img)\n",
        "\n",
        "        if self.target_transform is not None:\n",
        "            label = self.target_transform(label)\n",
        "\n",
        "        return img, label\n",
        "\n",
        "    def __len__(self) -> int:\n",
        "        \"\"\"Function used by PyTorch to get the length of the dataset as the number of samples.\n",
        "\n",
        "        Returns:\n",
        "            int: the length of the dataset.\n",
        "        \"\"\"\n",
        "        return len(self.data)\n",
        "\n",
        "    def _load_dataset(self) -> Sequence[Tuple[str, int]]:\n",
        "        \"\"\"Load the paths and labels of the partition\n",
        "        Preprocess the dataset for faster future loading\n",
        "        If opened for the first time.\n",
        "\n",
        "        Raises:\n",
        "            ValueError: raised if the mapping file does not exist.\n",
        "\n",
        "        Returns:\n",
        "            Sequence[Tuple[str, int]]: partition asked as a sequence of couples (path_to_file, label)\n",
        "        \"\"\"\n",
        "        preprocessed_path: Path = (self.mapping / self.name).with_suffix(\".pt\")\n",
        "        if preprocessed_path.exists():\n",
        "            return torch.load(preprocessed_path)\n",
        "        else:\n",
        "            csv_path = (self.mapping / self.name).with_suffix(\".csv\")\n",
        "            if not csv_path.exists():\n",
        "                raise ValueError(f\"Required files do not exist, path: {csv_path}\")\n",
        "            else:\n",
        "                with open(csv_path, mode=\"r\") as csv_file:\n",
        "                    csv_reader = csv.reader(csv_file)\n",
        "                    # Ignore header\n",
        "                    next(csv_reader)\n",
        "\n",
        "                    # Extract the samples and the labels\n",
        "                    partition: Sequence[Tuple[str, int]] = [\n",
        "                        (sample_path, int(label_id))\n",
        "                        for _, sample_path, _, label_id in csv_reader\n",
        "                    ]\n",
        "\n",
        "                    # Save for future loading\n",
        "                    torch.save(partition, preprocessed_path)\n",
        "                    return partition"
      ]
    },
    {
      "cell_type": "code",
      "execution_count": null,
      "metadata": {
        "id": "_o3YKN3UpNmg"
      },
      "outputs": [],
      "source": [
        "dataset: FEMNIST = FEMNIST(mapping=centralized_mapping, data_dir=data_dir, name=\"train\")\n",
        "\n",
        "# Show random value\n",
        "img, _ = dataset[4]\n",
        "img"
      ]
    },
    {
      "cell_type": "markdown",
      "metadata": {
        "id": "zp12GiFVaYXo"
      },
      "source": [
        "Given this fully “centralised” dataset, the client abstraction only requires functions implementing data loading, model training and testing."
      ]
    },
    {
      "cell_type": "code",
      "execution_count": null,
      "metadata": {
        "id": "URtFwYX0iNSR"
      },
      "outputs": [],
      "source": [
        "# Load with appropriate transforms\n",
        "def to_tensor_transform(p: Any) -> torch.Tensor:\n",
        "    \"\"\"Transform the object given to a PyTorch Tensor.\n",
        "\n",
        "    Args:\n",
        "        p (Any): object to transform.\n",
        "\n",
        "    Returns:\n",
        "        torch.Tensor: resulting PyTorch Tensor\n",
        "    \"\"\"\n",
        "    return torch.tensor(p)\n",
        "\n",
        "\n",
        "def load_FEMNIST_dataset(mapping: Path, name: str) -> Dataset:\n",
        "    \"\"\"Function to load the FEMNIST dataset given the mapping .csv file.\n",
        "    The relevant transforms are automatically applied.\n",
        "\n",
        "    Args:\n",
        "        mapping (Path): path to the mapping .csv file chosen.\n",
        "        name (str): name of the dataset to load, train or test.\n",
        "\n",
        "    Returns:\n",
        "        Dataset: FEMNIST dataset object, ready-to-use.\n",
        "    \"\"\"\n",
        "    transform = transforms.Compose(\n",
        "        [\n",
        "            # transforms.RandomHorizontalFlip(),\n",
        "            transforms.ToTensor(),\n",
        "        ]\n",
        "    )\n",
        "\n",
        "    return FEMNIST(\n",
        "        mapping=mapping,\n",
        "        name=name,\n",
        "        data_dir=data_dir,\n",
        "        transform=transform,\n",
        "        target_transform=to_tensor_transform,\n",
        "    )"
      ]
    },
    {
      "cell_type": "markdown",
      "metadata": {
        "id": "pnFffXP0FBUB"
      },
      "source": [
        "Partitions in FL datasets may vary in data-per-client by orders of magnitude. While in the “centralised” case, one client holds $O(N)$ samples with $N \\approx 80,5263$, a natural partitioning by image creator ID will result in each client holding $O(m)$ samples with $m \\approx 226$.\n",
        "\n",
        "This points to a more fundamental issue in FL, the unbalanced size of local datasets across clients. Several questions arise when considering the potential orders-of-magnitude gap between clients:\n",
        "1. How do we set the amount of training each client does per round?\n",
        "2. How should we balance the contribution of several clients, given differences in dataset size?\n",
        "\n",
        "The original paper introducing FL, [Communication-Efficient Learning of Deep Networks from Decentralized Data](https://arxiv.org/abs/1602.05629), and the Federated Averaging algorithm we shall use today answers the questions in the following ways:\n",
        "1. Set a number of local epochs homogenous across clients; each client iterates over their entire dataset for the provided number of epochs.\n",
        "2. When combining the models of different clients, weigh them by the size of the local dataset of the clients.\n",
        "\n",
        "For now, we shall choose to keep the local epoch design and place an absolute upper limit on the number of batches seen during training/testing due to the computational constraints of training the centralised client."
      ]
    },
    {
      "cell_type": "code",
      "execution_count": null,
      "metadata": {
        "id": "Z2ItflSDFBUC"
      },
      "outputs": [],
      "source": [
        "max_train_batches_per_epoch: int = 100\n",
        "max_test_batches_per_epoch: int = 100"
      ]
    },
    {
      "cell_type": "markdown",
      "metadata": {
        "id": "LOXB6EkiFBUC"
      },
      "source": [
        "**Question 2 (Part II ✅ | Part III/MPhil ✅):**\n",
        "\n",
        "(This is meant to be a conceptual question. You should provide written answers for this. **No more than 3 sentences**. **No code** is needed)\n",
        "\n",
        "1. Consider the three following scenarios for a population of five clients and identify how weighing client updates by the number of samples compares to unweighted averaging:\n",
        "  -  Clients have the same number of samples\n",
        "  -  One client has 50% of the samples, and they are of high quality (e.g., coherent English text)\n",
        "  - One client has 50% of the samples, and they are of very low quality (e.g, incomprehensible mashup of letters)\n",
        "\n",
        "\n",
        "\n",
        "\n",
        "**Question 3 (Part III/MPhil ✅):**\n",
        "\n",
        "(This is meant to be a conceptual question. You should provide written answers for this. **No more than 3 sentences**. **No code** is needed)\n",
        "1. In the previous three scenarios, what would happen if we set a homogenous number of training steps for all clients instead of epochs? I.e., clients loop over their dataset until the precise moment when they have processed N total samples."
      ]
    },
    {
      "cell_type": "markdown",
      "metadata": {
        "id": "3YYcbCW4FBUC"
      },
      "source": [
        "While FL may use any training function that centralised ML can, there is an extra consideration regarding how much information a client may leak regarding their local dataset. For example, the model may contain enough data to recreate local samples perfectly under the right circumstances unless defensive measures are employed.\n",
        "\n",
        "Later labs and lectures will explore several methods for mitigating such concerns. Until then, the three following pieces of information are currently considered acceptable from a privacy standpoint:\n",
        "1. Model weights.\n",
        "2. The size of the local dataset.\n",
        "3. Cumulative loss values."
      ]
    },
    {
      "cell_type": "code",
      "execution_count": null,
      "metadata": {
        "id": "fyX641rBkYiv"
      },
      "outputs": [],
      "source": [
        "def train_FEMNIST(\n",
        "    net: Module,\n",
        "    train_loader: DataLoader,\n",
        "    epochs: int,\n",
        "    device: str,\n",
        "    optimizer: torch.optim.Optimizer,\n",
        "    criterion: Module,\n",
        ") -> float:\n",
        "    \"\"\"Trains the network on the training set.\n",
        "\n",
        "    Args:\n",
        "        net (Module): generic module object describing the network to train.\n",
        "        train_loader (DataLoader): dataloader to iterate during the training.\n",
        "        epochs (int): number of epochs of training.\n",
        "        device (str): device name onto which perform the computation.\n",
        "        optimizer (torch.optim.Optimizer): optimizer object.\n",
        "        criterion (Module): generic module describing the loss function.\n",
        "\n",
        "    Returns:\n",
        "        float: the final epoch mean train loss.\n",
        "    \"\"\"\n",
        "    net.train()\n",
        "    running_loss, total = 0.0, 0\n",
        "    for _ in tqdm(range(epochs)):\n",
        "        running_loss = 0.0\n",
        "        total, batch_cnt = 0, 0\n",
        "        for i, (data, labels) in enumerate(train_loader):\n",
        "            data, labels = data.to(device), labels.to(device)\n",
        "            optimizer.zero_grad()\n",
        "            outputs = net(data)\n",
        "            loss = criterion(net(data), labels)\n",
        "            running_loss += loss.item()\n",
        "            total += labels.size(0)\n",
        "            loss.backward()\n",
        "            optimizer.step()\n",
        "\n",
        "            # Break if we have exceeded the upper limit\n",
        "            # On training batches for a given round\n",
        "            # Simulate enumerate counting for train/test parity\n",
        "            if batch_cnt > max_train_batches_per_epoch:\n",
        "                break\n",
        "            batch_cnt += 1\n",
        "    return running_loss / total"
      ]
    },
    {
      "cell_type": "code",
      "execution_count": null,
      "metadata": {
        "id": "TmFKmWHLkl-Z"
      },
      "outputs": [],
      "source": [
        "def test_FEMNIST(\n",
        "    net: Module,\n",
        "    test_loader: DataLoader,\n",
        "    device: str,\n",
        "    criterion: Module,\n",
        ") -> Tuple[float, float]:\n",
        "    \"\"\"Validate the network on a test set.\n",
        "\n",
        "    Args:\n",
        "        net (Module): generic module object describing the network to test.\n",
        "        test_loader (DataLoader): dataloader to iterate during the testing.\n",
        "        device (str):  device name onto which perform the computation.\n",
        "        criterion (Module): generic module describing the loss function.\n",
        "\n",
        "    Returns:\n",
        "        Tuple[float, float]: couple of average test loss and average accuracy on the test set.\n",
        "    \"\"\"\n",
        "    correct, total, loss = 0, 0, 0.0\n",
        "    net.eval()\n",
        "    with torch.no_grad():\n",
        "        for i, (data, labels) in enumerate(\n",
        "            tqdm(test_loader, total=min(max_test_batches_per_epoch, len(test_loader)))\n",
        "        ):\n",
        "            data, labels = data.to(device), labels.to(device)\n",
        "            outputs = net(data)\n",
        "\n",
        "            loss += criterion(outputs, labels).item()\n",
        "            _, predicted = torch.max(outputs.data, 1)\n",
        "            total += labels.size(0)\n",
        "            correct += (predicted == labels).sum().item()\n",
        "\n",
        "            # Break if we have exceed the upper limit\n",
        "            # On testing batches\n",
        "            if i > max_test_batches_per_epoch:\n",
        "                break\n",
        "\n",
        "    accuracy = correct / total\n",
        "    return loss, accuracy"
      ]
    },
    {
      "cell_type": "code",
      "execution_count": null,
      "metadata": {
        "id": "LWzf1Z9Q40ia"
      },
      "outputs": [],
      "source": [
        "class CompleteSimpleClient(SimpleClient):\n",
        "    def _load_dataset(self, name, config: Dict[str, Any]) -> Dataset:\n",
        "        full_file: Path = self.partition_dir / self.cid\n",
        "        return load_FEMNIST_dataset(mapping=full_file, name=name)\n",
        "\n",
        "    def _train(\n",
        "        self, net: Module, train_loader: DataLoader, config=Dict[str, Any]\n",
        "    ) -> float:\n",
        "        # Notice the usage of the config dict to obtain training\n",
        "        # parameters for a given client\n",
        "        return train_FEMNIST(\n",
        "            net=net,\n",
        "            train_loader=train_loader,\n",
        "            epochs=config[\"epochs\"],\n",
        "            device=self.device,\n",
        "            optimizer=torch.optim.AdamW(\n",
        "                net.parameters(),\n",
        "                lr=config[\"client_learning_rate\"],\n",
        "                weight_decay=config[\"weight_decay\"],\n",
        "            ),\n",
        "            criterion=torch.nn.CrossEntropyLoss(),\n",
        "        )\n",
        "\n",
        "    def _test(\n",
        "        self, net, test_loader: DataLoader, config: Dict[str, Any]\n",
        "    ) -> Tuple[float, float]:\n",
        "        return test_FEMNIST(\n",
        "            net=net,\n",
        "            test_loader=test_loader,\n",
        "            device=self.device,\n",
        "            criterion=torch.nn.CrossEntropyLoss(),\n",
        "        )"
      ]
    },
    {
      "cell_type": "markdown",
      "metadata": {
        "id": "Asc5DtAN5zXu"
      },
      "source": [
        "This client can now encapsulate any partition of the FEMNIST dataset and train and test on it. To put it into action, we shall define a small CNN taken from the [60 minute PyTorch tutorial](https://pytorch.org/tutorials/beginner/blitz/cifar10_tutorial.html#define-a-convolutional-neural-network) and the training/testing configurations used by the fit/evaluate functions of the client."
      ]
    },
    {
      "cell_type": "code",
      "execution_count": null,
      "metadata": {
        "id": "9khkMcJ142cX"
      },
      "outputs": [],
      "source": [
        "##  Define a simple CNN\n",
        "\n",
        "\n",
        "class Net(nn.Module):\n",
        "    def __init__(self):\n",
        "        super().__init__()\n",
        "        self.conv1 = nn.Conv2d(1, 6, 5)\n",
        "        self.pool = nn.MaxPool2d(2, 2)\n",
        "        self.conv2 = nn.Conv2d(6, 16, 5)\n",
        "        self.fc1 = nn.Linear(256, 120)\n",
        "        self.fc2 = nn.Linear(120, 84)\n",
        "        self.fc3 = nn.Linear(84, 62)\n",
        "\n",
        "    def forward(self, x):\n",
        "        x = self.pool(F.relu(self.conv1(x)))\n",
        "        x = self.pool(F.relu(self.conv2(x)))\n",
        "        x = torch.flatten(x, 1)  # flatten all dimensions except batch\n",
        "        x = F.relu(self.fc1(x))\n",
        "        x = F.relu(self.fc2(x))\n",
        "        x = self.fc3(x)\n",
        "        return x"
      ]
    },
    {
      "cell_type": "markdown",
      "metadata": {
        "id": "fTGpzOTdFBUC"
      },
      "source": [
        "The following global variables will be set to standardise training and testing across experiments. This means fixing:\n",
        "- The starting initialised model.\n",
        "- Local train/test parameters."
      ]
    },
    {
      "cell_type": "code",
      "execution_count": null,
      "metadata": {
        "id": "wmsbBUGyFBUC"
      },
      "outputs": [],
      "source": [
        "# All experiments will have the same initialisation.\n",
        "# All differences in performance will come from training\n",
        "def get_network_generator():\n",
        "    untrained_net: Net = Net()\n",
        "\n",
        "    def generated_net():\n",
        "        return deepcopy(untrained_net)\n",
        "\n",
        "    return generated_net\n",
        "\n",
        "\n",
        "network_generator = get_network_generator()\n",
        "\n",
        "centralized_train_config: Dict[str, Any] = {\n",
        "    \"epochs\": 5,\n",
        "    \"batch_size\": 32,\n",
        "    \"client_learning_rate\": 0.01,\n",
        "    \"weight_decay\": 0.001,\n",
        "    \"num_workers\": 0,\n",
        "}\n",
        "\n",
        "test_config: Dict[str, Any] = {\n",
        "    \"batch_size\": 32,\n",
        "    \"num_workers\": 0,\n",
        "}"
      ]
    },
    {
      "cell_type": "code",
      "execution_count": null,
      "metadata": {
        "id": "0cV3STZ16vYx"
      },
      "outputs": [],
      "source": [
        "# Instantiate the centralised client and model\n",
        "centralized_client = CompleteSimpleClient(cid=0, partition_dir=centralized_partition)\n",
        "centralized_net = network_generator()"
      ]
    },
    {
      "cell_type": "code",
      "execution_count": null,
      "metadata": {
        "id": "UOEKuiCQ6KVR"
      },
      "outputs": [],
      "source": [
        "# Fit the centralised model\n",
        "centralized_net, *rest = fit_client_seeded(\n",
        "    centralized_client, params=centralized_net, conf=centralized_train_config\n",
        ")\n",
        "print(rest)"
      ]
    },
    {
      "cell_type": "code",
      "execution_count": null,
      "metadata": {
        "id": "Jj4rAKSx6s8q"
      },
      "outputs": [],
      "source": [
        "# Test the trained centralised model\n",
        "result = centralized_client.evaluate(net=centralized_net, config=test_config)\n",
        "print(result)"
      ]
    },
    {
      "cell_type": "markdown",
      "metadata": {
        "id": "INODwg_gVyY2"
      },
      "source": [
        "**Question 4 (Part II ✅ | Part III/MPhil ✅):**\n",
        "\n",
        "(This is meant to be a conceptual question. You should provide written answers for this. **No more than 3 sentences**. **No code** is needed)\n",
        "\n",
        "1. Read about [data-parallelism](https://d2l.ai/chapter_computational-performance/multiple-gpus.html), if we were to train the centralized model in a data-parallel fashion how often would we need to communicate between the model replicas?"
      ]
    },
    {
      "cell_type": "markdown",
      "metadata": {
        "id": "7RxdrTSpuXEE"
      },
      "source": [
        "# END OF PART I:\n",
        "\n",
        "Continue to the part 2 notebook."
      ]
    },
    {
      "cell_type": "markdown",
      "metadata": {
        "id": "uE4qbA0rQN69"
      },
      "source": [
        "(c) 2024 Alexandru-Andrei Iacob, Lorenzo Sani"
      ]
    }
  ],
  "metadata": {
    "colab": {
      "provenance": []
    },
    "kernelspec": {
      "display_name": "Python 3",
      "name": "python3"
    },
    "language_info": {
      "codemirror_mode": {
        "name": "ipython",
        "version": 3
      },
      "file_extension": ".py",
      "mimetype": "text/x-python",
      "name": "python",
      "nbconvert_exporter": "python",
      "pygments_lexer": "ipython3",
      "version": "3.10.8"
    },
    "vscode": {
      "interpreter": {
        "hash": "224d0ab12de28608c5a4d7a39646ed9b98595177ad290f2912bfa68781d77d65"
      }
    }
>>>>>>> bd7f3b50
  },
  {
   "cell_type": "markdown",
   "metadata": {
    "id": "M0eSNvNJFrjt"
   },
   "source": [
    "### 1. Introduction.\n"
   ]
  },
  {
   "cell_type": "markdown",
   "metadata": {
    "id": "OMqp_FvE2B5f"
   },
   "source": [
    "Welcome to the first lab in our Federated Learning (FL) course. This series of labs intends to introduce you to the practice of constructing Federated Learning systems. The most common form of FL, cross-device FL, is concerned with collaboratively training models on edge devices or “clients'' encapsulating their private data. As such, FL may:\n",
    "- Reduce communication costs by only sharing model parameters.\n",
    "- Distribute computation across a pool of previously unused devices.\n",
    "- Partially preserve privacy by default.\n",
    "\n",
    "A typical server-client FL system maintains a centralised server that synchronises training across iterations of rounds---the FL equivalent of epochs. A round generally proceeds as follows:\n",
    "1. At the beginning of a round, the server sends a copy of the federated model to each client.\n",
    "2. The clients then train their copy of the model on the private data they hold and send the post-training model updates to the server.\n",
    "3. The server then aggregates all the client models to form a single federated model update which it applies before the next round. The most common means of aggregation is Federated Averaging which merges model parameters via simple weighted averaging."
   ]
  },
  {
   "cell_type": "markdown",
   "metadata": {
    "id": "FhnE5-YklGrK"
   },
   "source": [
    "\n",
    "![picture](https://drive.google.com/uc?id=1QhUB6Eb-P1hf0LCKWp5f6rEeGThLCmbE)\n"
   ]
  },
  {
   "cell_type": "markdown",
   "metadata": {
    "id": "YvDvRvsvN80X"
   },
   "source": [
    "To a more significant extent than other ML fields, FL has historically been driven by practical considerations rather than theoretical results. Some main practical concerns in the field are related to the following:\n",
    "- Communication costs involved in training models in a highly distributed fashion across edge devices.\n",
    "- The underlying non-standardized hardware of clients within the federated network.\n",
    "- Highly divergent data distributions across clients.\n",
    "\n",
    "Such issues cannot be easily corrected, given FL's privacy and scale constraints, as persistent data on specific clients may not be trackable. In a worst-case setting, a single client may only participate in training once for cross-device FL with millions of potential devices.\n",
    "\n",
    "In this lab, we will use a realistic FL dataset to exemplify how such problems arise when ML is taken from a centralized or standard distributed ML setting to a federated one. Specific questions we will look at include the following:\n",
    "- How centralized ML can be modeled as FL with a single client and how to build a client abstraction capable of both.\n",
    "- How the federated and local optimization objectives of FL interact between each other and how different settings on the server/client side may impact convergence.\n",
    "\n",
    "To do so, we shall use the [Flower](https://flower.dev/) FL framework. The design of Flower is meant to allow for a fairly direct mapping between simulation and production FL scenarios.\n"
   ]
  },
  {
   "cell_type": "markdown",
   "metadata": {
    "id": "2zeAdW4nnSv5"
   },
   "source": [
    "\n",
    "![picture](https://drive.google.com/uc?id=19MZ2nHIgLTZEqgSgbP9z9BKVyiR8GT3X)\n"
   ]
  },
  {
   "cell_type": "markdown",
   "metadata": {
    "id": "m45tcB_gL0pw"
   },
   "source": [
    "# 2. Building a client.\n",
    "\n"
   ]
  },
  {
   "cell_type": "markdown",
   "metadata": {
    "id": "qvxdivaBODPZ"
   },
   "source": [
    "Rather than beginning with a complete standard centralised ML baseline, we will treat centralised ML as a particular case of FL--a single client holding the entire centralised dataset.\n",
    "\n",
    "For the rest of our labs, a client shall represent an abstraction that:\n",
    "- Encapsulates the data available on a particular device involved in FL.\n",
    "- Trains a model it receives on that local (train) dataset.\n",
    "- Can test models it receives on its local (test) dataset.\n",
    "\n",
    "By the end of this section, you will have constructed such a client abstraction and trained a model on a full-scale dataset. Later work shall merely involve connecting multiple such clients in a federated network using Flower.\n",
    "\n",
    "To begin, we will need to install some dependencies."
   ]
  },
  {
   "cell_type": "code",
   "execution_count": null,
   "metadata": {
    "id": "XenFLb3FMF0s"
   },
   "outputs": [],
   "source": [
    "# The simulation component of the flower framework uses RAY under the hood.\n",
    "# `pip` could produce some errors. Do not worry about them.\n",
    "# The execution has been verified; it's working anyway.\n",
    "! python -m pip install --quiet --upgrade \"pip\"\n",
    "! python -m pip install --quiet git+https://github.com/Iacob-Alexandru-Andrei/flower.git@teaching torch torchvision matplotlib gdown tqdm seaborn ray==\"2.6.3\"\n",
    "# The following is just needed to show the folder tree\n",
    "! apt-get install -qq tree"
   ]
  },
  {
   "cell_type": "markdown",
   "metadata": {
    "id": "KiW6ObflQhSi"
   },
   "source": [
    "Our first client abstraction shall be as simple as possible and will require adjustment to match the structure that the framework expects. However, it shall be conceptually identical and require only light API changes."
   ]
  },
  {
   "cell_type": "code",
   "execution_count": null,
   "metadata": {
    "id": "eO7LWfu4RL7a"
   },
   "outputs": [],
   "source": [
    "## Imports\n",
    "\n",
    "import csv\n",
    "import numbers\n",
    "import os\n",
    "import random\n",
    "from collections import OrderedDict, defaultdict\n",
    "from copy import deepcopy\n",
    "from pathlib import Path\n",
    "from typing import *\n",
    "\n",
    "import flwr as fl\n",
    "import gdown\n",
    "import matplotlib.pyplot as plt\n",
    "import numpy as np\n",
    "import seaborn as sns\n",
    "import torch\n",
    "import torch.nn as nn\n",
    "import torch.nn.functional as F\n",
    "from flwr.common import Metrics\n",
    "from flwr.common.parameter import ndarrays_to_parameters\n",
    "from flwr.common.typing import NDArrays, Parameters, Scalar\n",
    "from flwr.server import ServerConfig\n",
    "from flwr.server.strategy import FedAvgM as FedAvg\n",
    "from PIL import Image\n",
    "from PIL.Image import Image as ImageType\n",
    "from torch.nn import Module\n",
    "from torch.utils.data import DataLoader, Dataset\n",
    "from torchvision import transforms\n",
    "from tqdm import tqdm\n",
    "from enum import IntEnum\n",
    "\n",
    "\n",
    "# Add new seeds here for easy autocomplete\n",
    "class Seeds(IntEnum):\n",
    "    DEFAULT = 1337\n",
    "\n",
    "\n",
    "np.random.seed(Seeds.DEFAULT)\n",
    "random.seed(Seeds.DEFAULT)\n",
    "torch.manual_seed(Seeds.DEFAULT)\n",
    "torch.backends.cudnn.benchmark = False  # type: ignore\n",
    "torch.backends.cudnn.deterministic = True  # type: ignore\n",
    "\n",
    "\n",
    "def convert(o):\n",
    "    if isinstance(o, np.int64) or isinstance(o, np.int32):\n",
    "        return int(o)\n",
    "    if isinstance(o, np.float32) or isinstance(o, np.float64):\n",
    "        return float(o)\n",
    "    raise TypeError\n",
    "\n",
    "\n",
    "def fit_client_seeded(client, params, conf, seed=Seeds.DEFAULT, **kwargs):\n",
    "    \"\"\"Wrapper to always seed client training.\"\"\"\n",
    "    np.random.seed(seed)\n",
    "    torch.manual_seed(seed)\n",
    "    random.seed(seed)\n",
    "    return client.fit(params, conf, **kwargs)\n",
    "\n",
    "\n",
    "PathType = Optional[Union[Path, str]]\n",
    "\n",
    "\n",
    "def get_device() -> str:\n",
    "    device = \"cpu\"\n",
    "    if torch.cuda.is_available():\n",
    "        device = \"cuda\"\n",
    "    elif torch.backends.mps.is_available() and torch.backends.mps.is_built():\n",
    "        device = \"mps\"\n",
    "    return device"
   ]
  },
  {
   "cell_type": "code",
   "execution_count": null,
   "metadata": {
    "id": "fa-jqHRaQ1C2"
   },
   "outputs": [],
   "source": [
    "class SimpleClient:\n",
    "    def __init__(self, cid: int, partition_dir: Path) -> None:\n",
    "        \"\"\"Function to initialise the client with its unique id\n",
    "        and the directory from which it can load its data.\n",
    "\n",
    "        Args:\n",
    "            cid (int): Unique client id for a client used to map it to its data partition\n",
    "            partition_dir (Path): The directory containing data for each client/client id\n",
    "        \"\"\"\n",
    "        self.cid: str = str(cid)\n",
    "        self.partition_dir: Path = partition_dir\n",
    "        self.device: str = get_device()\n",
    "\n",
    "    def fit(self, net: Module, config: Dict[str, Any]) -> Tuple[Module, int, dict]:\n",
    "        \"\"\"Function which receives and trains a model on the local client data using parameters from the config dict\n",
    "\n",
    "        Args:\n",
    "            net (Module): Pytorch model\n",
    "            config (Dict[str, Any]): Dictionary describing the training parameters\n",
    "\n",
    "        Returns:\n",
    "            Tuple[Module, int, dict]: Returns the updated model, the size of the local dataset and (optionally) other metrics\n",
    "        \"\"\"\n",
    "        net = deepcopy(net)\n",
    "        net.to(self.device)\n",
    "        train_loader: DataLoader = self._create_data_loader(config, name=\"train\")\n",
    "        self._train(net, train_loader=train_loader, config=config)\n",
    "        return net, len(train_loader), {}\n",
    "\n",
    "    def evaluate(self, net: Module, config: Dict[str, Any]) -> Tuple[float, int, dict]:\n",
    "        \"\"\"Function which receives and tests a model on the local client data using parameters from the config dict\n",
    "\n",
    "        Args:\n",
    "            net (Module): Pytorch model\n",
    "            config (Dict[str, Any]): Dictionary describing the test parameters\n",
    "\n",
    "        Returns:\n",
    "            Tuple[float, int, dict]: Returns the loss accumulate during test, the size of the local dataset and other metrics such as accuracy\n",
    "        \"\"\"\n",
    "        net = deepcopy(net)\n",
    "        net.to(self.device)\n",
    "        test_loader: DataLoader = self._create_data_loader(config, name=\"test\")\n",
    "        loss, accuracy = self._test(net, test_loader=test_loader, config=config)\n",
    "        return loss, len(test_loader), {\"local_accuracy\": accuracy}\n",
    "\n",
    "    def _create_data_loader(self, config: Dict[str, Any], name: str) -> DataLoader:\n",
    "        \"\"\"Creates the data loader using the specified config parameters\n",
    "\n",
    "        Args:\n",
    "            config (Dict[str, any]): Dictionary containing dataloader and dataset parameters\n",
    "            name (str): Load the training or testing set for the client\n",
    "\n",
    "        Returns:\n",
    "            DataLoader: A pytorch dataloader iterable for training/testing\n",
    "        \"\"\"\n",
    "        batch_size: int = config[\"batch_size\"]\n",
    "        num_workers: int = config[\"num_workers\"]\n",
    "        dataset = self._load_dataset(name, config)\n",
    "        return DataLoader(\n",
    "            dataset=dataset,\n",
    "            batch_size=batch_size,\n",
    "            shuffle=True,\n",
    "            num_workers=num_workers,\n",
    "            drop_last=False if name == \"test\" else True,\n",
    "        )\n",
    "\n",
    "    # All methods from here on are task-specific\n",
    "    # And need to be implemented\n",
    "    def _load_dataset(self, name: str, config: Dict[str, Any]) -> Dataset:  # type: ignore\n",
    "        pass\n",
    "\n",
    "    def _train(\n",
    "        self, net: Module, train_loader: DataLoader, config: Dict[str, Any]\n",
    "    ) -> float:  # type: ignore\n",
    "        pass\n",
    "\n",
    "    def _test(\n",
    "        self, net, test_loader: DataLoader, config: Dict[str, Any]\n",
    "    ) -> Tuple[float, float]:  # type: ignore\n",
    "        pass"
   ]
  },
  {
   "cell_type": "markdown",
   "metadata": {
    "id": "AfcgBtrhVtAo"
   },
   "source": [
    "This client covers all the previously stated functionality; it can:\n",
    "- Associate a given dataset/dataset partition to itself based on the `data_dir` and `cid` combination\n",
    "- Train any model provided to its `fit` function on the local training set\n",
    "- Evaluate any model on the local test set.\n",
    "\n",
    "To get this client training, we need to fill in the necessary gaps: the dataset loading procedure, the model, the training procedure and the testing procedure."
   ]
  },
  {
   "cell_type": "markdown",
   "metadata": {
    "id": "MPf2tk1P2B5l"
   },
   "source": [
    "**Question 1 (Part II ✅ | Part III/MPhil ✅):**\n",
    "\n",
    "(These are meant to be conceptual questions. You should provide written answers for these. **No more than 3 sentences each**. **No code** is needed)\n",
    "\n",
    "1. What is the time complexity of transmitting models to-and-from the client?\n",
    "        - For a single round, the time complexity of transmitting to and from the client will be linearly proportional to the size of the model(s), i.e., the total number of parameters $n$, so $\\mathcal{O}(n)$. Over $m$ rounds, the complexity would be $\\mathcal{O}(mn)$.  \n",
    "2. Give at least two examples of machine learning and data science techniques you cannot apply since data is kept private on single clients.  \n",
    "        - Any form of machine learning on sensitive or protected medical data, such as data protected by HIPPA in the USA. In this case, data ought/needs to be kept and processed on protected secure systems.\n",
    "        - User communications data, like text data, which users do not want visible by third parties. In this case, data should be kept on user devices (e.g., smartphones) for training and analysis."
   ]
  },
  {
   "cell_type": "markdown",
   "metadata": {
    "id": "zocsNC84Wk_l"
   },
   "source": [
    "# 3. Loading the federated dataset."
   ]
  },
  {
   "cell_type": "markdown",
   "metadata": {
    "id": "7NhUGGSrfkrJ"
   },
   "source": [
    "We have chosen to use the FEMNIST dataset originally published in [LEAF](https://arxiv.org/abs/1812.01097) for all of our labs due to its naturally heterogeneous properties. Most FL examples rely on a centralised dataset such as CIFAR-10, which is artificially partitioned to fit an FL context. FEMNIST is an image dataset with 28×28 greyscale images split into 62 distinct classes. We shall initially treat it as a centralised dataset. However, its federated nature will be helpful later on.\n",
    "\n",
    "It is, by default, partitioned based on the creator of a specific image, thus modelling a realistic data-generation scenario. A complete list of its statistics may be found on the [LEAF Website](https://leaf.cmu.edu/).\n",
    "\n",
    "We will extensively discuss federated datasets during the next lab. In this session, we will skip such discussions to spend more time on “federating” a centralised model. The following few cells will provide all the relevant functions and objects to load the FEMNIST dataset. Also, some **optional** insights will be given."
   ]
  },
  {
   "cell_type": "code",
   "execution_count": null,
   "metadata": {
    "id": "xDpybqNURmr6"
   },
   "outputs": [],
   "source": [
    "home_dir = content if (content := Path(\"/content\")).exists() else Path.cwd()\n",
    "dataset_dir: Path = home_dir / \"femnist\"\n",
    "data_dir: Path = dataset_dir / \"data\"\n",
    "centralized_partition: Path = dataset_dir / \"client_data_mappings\" / \"centralized\"\n",
    "centralized_mapping: Path = dataset_dir / \"client_data_mappings\" / \"centralized\" / \"0\"\n",
    "federated_partition: Path = dataset_dir / \"client_data_mappings\" / \"fed_natural\"\n",
    "\n",
    "#  Download compressed dataset\n",
    "if not (home_dir / \"femnist.tar.gz\").exists():\n",
    "    id = \"1-CI6-QoEmGiInV23-n_l6Yd8QGWerw8-\"\n",
    "    gdown.download(\n",
    "        f\"https://drive.google.com/uc?export=download&confirm=pbef&id={id}\",\n",
    "        str(home_dir / \"femnist.tar.gz\"),\n",
    "    )\n",
    "\n",
    "# Decompress dataset\n",
    "if not dataset_dir.exists():\n",
    "    !tar -xf {str(home_dir)}/femnist.tar.gz -C {str(home_dir)} 2> /dev/null\n",
    "    print(f\"Dataset extracted in {dataset_dir}\")"
   ]
  },
  {
   "cell_type": "markdown",
   "metadata": {
    "id": "UiMa5eYORmr6"
   },
   "source": [
    "You can **optionally** execute the following cell to look at the folder tree induced by unzipping the compressed dataset."
   ]
  },
  {
   "cell_type": "code",
   "execution_count": null,
   "metadata": {
    "id": "FR92a5uyRmr6"
   },
   "outputs": [],
   "source": [
    "# Showing resulting folder tree\n",
    "! tree -dC -L 3 ./"
   ]
  },
  {
   "cell_type": "markdown",
   "metadata": {
    "id": "N-70unJnRmr6"
   },
   "source": [
    "For those of you gifted with eager curiosity, you can find the [Jupyter notebook](https://drive.google.com/file/d/1-I0uPPzm1ONlLD-u4XCFGqUgz6KPJzDe/view?usp=share_link) used to create this dataset from the version publicly available from TensorFlow Federated."
   ]
  },
  {
   "cell_type": "markdown",
   "metadata": {
    "id": "moqCXNdjRmr6"
   },
   "source": [
    "We have thus downloaded two different partitions of the FEMNIST dataset. We will first use the “centralised” partition, in which we have distributed all the samples to one client. The second is the “natural” partition, in which the images/samples have been divided by writers.\n",
    "\n",
    "Samples have been collected once in the `data` folder, composed of three subfolders- `train`, `test` and `val`-, each containing one file for each sample in those sets. Then, it is the `client_data_mappings` folder that contains the relevant structure, composed of subfolders and `.csv` files, each describing the partitions. In fact, for each client, a `train.csv` and a `test.csv` are provided, containing a row for each sample in the client set that reports `client_id`, `sample_path`, `sample_id`, `sample_label`. It is worth mentioning that while train and test sets have been composed of the same clients, the validation set has been composed of different clients. That is why the only `val.csv` contained in this folder structure is under the centralised partition.\n",
    "\n",
    "The number of clients composing the train and test sets is 3230, while the number of clients composing the `val` set is 170. The splitting has been chosen to make the validation step quick."
   ]
  },
  {
   "cell_type": "markdown",
   "metadata": {
    "id": "muCGzjZ9qWoj"
   },
   "source": [
    "# 4. Centralized ML"
   ]
  },
  {
   "cell_type": "markdown",
   "metadata": {
    "id": "VHmJIyUsWi7O"
   },
   "source": [
    "We will begin with our centralised “partition”. We then use the entire `train.csv` and `test.csv` contained in `client_data_mappings/centralized/0`. For a large section of FL tasks, the centralised baseline represents the upper limit of performance."
   ]
  },
  {
   "cell_type": "code",
   "execution_count": null,
   "metadata": {
    "id": "wgSy30y6n8hR"
   },
   "outputs": [],
   "source": [
    "class FEMNIST(Dataset):\n",
    "    def __init__(\n",
    "        self,\n",
    "        mapping: Path,\n",
    "        data_dir: Path = data_dir,\n",
    "        name: str = \"train\",\n",
    "        transform: Optional[Callable[[ImageType], Any]] = None,\n",
    "        target_transform: Optional[Callable[[int], Any]] = None,\n",
    "    ):\n",
    "        \"\"\"Function to initialise the FEMNIST dataset.\n",
    "\n",
    "        Args:\n",
    "            mapping (Path): path to the mapping folder containing the .csv files.\n",
    "            data_dir (Path): path to the dataset folder. Defaults to data_dir.\n",
    "            name (str): name of the dataset to load, train or test.\n",
    "            transform (Optional[Callable[[ImageType], Any]], optional): transform function to be applied to the ImageType object. Defaults to None.\n",
    "            target_transform (Optional[Callable[[int], Any]], optional): transform function to be applied to the label. Defaults to None.\n",
    "        \"\"\"\n",
    "        self.data_dir = data_dir\n",
    "        self.mapping = mapping\n",
    "        self.name = name\n",
    "\n",
    "        self.data: Sequence[Tuple[str, int]] = self._load_dataset()\n",
    "        self.transform: Optional[Callable[[ImageType], Any]] = transform\n",
    "        self.target_transform: Optional[Callable[[int], Any]] = target_transform\n",
    "\n",
    "    def __getitem__(self, index) -> Tuple[Any, Any]:\n",
    "        \"\"\"Function used by PyTorch to get a sample.\n",
    "\n",
    "        Args:\n",
    "            index (_type_): index of the sample.\n",
    "\n",
    "        Returns:\n",
    "            Tuple[Any, Any]: couple (sample, label).\n",
    "        \"\"\"\n",
    "        sample_path, label = self.data[index]\n",
    "\n",
    "        # Convert to the full path\n",
    "        full_sample_path: Path = self.data_dir / self.name / sample_path\n",
    "\n",
    "        img: ImageType = Image.open(full_sample_path).convert(\"L\")\n",
    "\n",
    "        if self.transform is not None:\n",
    "            img = self.transform(img)\n",
    "\n",
    "        if self.target_transform is not None:\n",
    "            label = self.target_transform(label)\n",
    "\n",
    "        return img, label\n",
    "\n",
    "    def __len__(self) -> int:\n",
    "        \"\"\"Function used by PyTorch to get the length of the dataset as the number of samples.\n",
    "\n",
    "        Returns:\n",
    "            int: the length of the dataset.\n",
    "        \"\"\"\n",
    "        return len(self.data)\n",
    "\n",
    "    def _load_dataset(self) -> Sequence[Tuple[str, int]]:\n",
    "        \"\"\"Load the paths and labels of the partition\n",
    "        Preprocess the dataset for faster future loading\n",
    "        If opened for the first time.\n",
    "\n",
    "        Raises:\n",
    "            ValueError: raised if the mapping file does not exist.\n",
    "\n",
    "        Returns:\n",
    "            Sequence[Tuple[str, int]]: partition asked as a sequence of couples (path_to_file, label)\n",
    "        \"\"\"\n",
    "        preprocessed_path: Path = (self.mapping / self.name).with_suffix(\".pt\")\n",
    "        if preprocessed_path.exists():\n",
    "            return torch.load(preprocessed_path)\n",
    "        else:\n",
    "            csv_path = (self.mapping / self.name).with_suffix(\".csv\")\n",
    "            if not csv_path.exists():\n",
    "                raise ValueError(f\"Required files do not exist, path: {csv_path}\")\n",
    "            else:\n",
    "                with open(csv_path, mode=\"r\") as csv_file:\n",
    "                    csv_reader = csv.reader(csv_file)\n",
    "                    # Ignore header\n",
    "                    next(csv_reader)\n",
    "\n",
    "                    # Extract the samples and the labels\n",
    "                    partition: Sequence[Tuple[str, int]] = [\n",
    "                        (sample_path, int(label_id))\n",
    "                        for _, sample_path, _, label_id in csv_reader\n",
    "                    ]\n",
    "\n",
    "                    # Save for future loading\n",
    "                    torch.save(partition, preprocessed_path)\n",
    "                    return partition"
   ]
  },
  {
   "cell_type": "code",
   "execution_count": null,
   "metadata": {
    "id": "_o3YKN3UpNmg"
   },
   "outputs": [],
   "source": [
    "dataset: FEMNIST = FEMNIST(mapping=centralized_mapping, data_dir=data_dir, name=\"train\")\n",
    "\n",
    "# Show random value\n",
    "img, _ = dataset[4]\n",
    "img"
   ]
  },
  {
   "cell_type": "markdown",
   "metadata": {
    "id": "zp12GiFVaYXo"
   },
   "source": [
    "Given this fully “centralised” dataset, the client abstraction only requires functions implementing data loading, model training and testing."
   ]
  },
  {
   "cell_type": "code",
   "execution_count": null,
   "metadata": {
    "id": "URtFwYX0iNSR"
   },
   "outputs": [],
   "source": [
    "# Load with appropriate transforms\n",
    "def to_tensor_transform(p: Any) -> torch.Tensor:\n",
    "    \"\"\"Transform the object given to a PyTorch Tensor.\n",
    "\n",
    "    Args:\n",
    "        p (Any): object to transform.\n",
    "\n",
    "    Returns:\n",
    "        torch.Tensor: resulting PyTorch Tensor\n",
    "    \"\"\"\n",
    "    return torch.tensor(p)\n",
    "\n",
    "\n",
    "def load_FEMNIST_dataset(mapping: Path, name: str) -> Dataset:\n",
    "    \"\"\"Function to load the FEMNIST dataset given the mapping .csv file.\n",
    "    The relevant transforms are automatically applied.\n",
    "\n",
    "    Args:\n",
    "        mapping (Path): path to the mapping .csv file chosen.\n",
    "        name (str): name of the dataset to load, train or test.\n",
    "\n",
    "    Returns:\n",
    "        Dataset: FEMNIST dataset object, ready-to-use.\n",
    "    \"\"\"\n",
    "    transform = transforms.Compose(\n",
    "        [\n",
    "            # transforms.RandomHorizontalFlip(),\n",
    "            transforms.ToTensor(),\n",
    "        ]\n",
    "    )\n",
    "\n",
    "    return FEMNIST(\n",
    "        mapping=mapping,\n",
    "        name=name,\n",
    "        data_dir=data_dir,\n",
    "        transform=transform,\n",
    "        target_transform=to_tensor_transform,\n",
    "    )"
   ]
  },
  {
   "cell_type": "markdown",
   "metadata": {
    "id": "pnFffXP0FBUB"
   },
   "source": [
    "Partitions in FL datasets may vary in data-per-client by orders of magnitude. While in the “centralised” case, one client holds $O(N)$ samples with $N \\approx 80,5263$, a natural partitioning by image creator ID will result in each client holding $O(m)$ samples with $m \\approx 226$.\n",
    "\n",
    "This points to a more fundamental issue in FL, the unbalanced size of local datasets across clients. Several questions arise when considering the potential orders-of-magnitude gap between clients:\n",
    "1. How do we set the amount of training each client does per round?\n",
    "2. How should we balance the contribution of several clients, given differences in dataset size?\n",
    "\n",
    "The original paper introducing FL, [Communication-Efficient Learning of Deep Networks from Decentralized Data](https://arxiv.org/abs/1602.05629), and the Federated Averaging algorithm we shall use today answers the questions in the following ways:\n",
    "1. Set a number of local epochs homogenous across clients; each client iterates over their entire dataset for the provided number of epochs.\n",
    "2. When combining the models of different clients, weigh them by the size of the local dataset of the clients.\n",
    "\n",
    "For now, we shall choose to keep the local epoch design and place an absolute upper limit on the number of batches seen during training/testing due to the computational constraints of training the centralised client."
   ]
  },
  {
   "cell_type": "code",
   "execution_count": null,
   "metadata": {
    "id": "Z2ItflSDFBUC"
   },
   "outputs": [],
   "source": [
    "max_train_batches_per_epoch: int = 100\n",
    "max_test_batches_per_epoch: int = 100"
   ]
  },
  {
   "cell_type": "markdown",
   "metadata": {
    "id": "LOXB6EkiFBUC"
   },
   "source": [
    "**Question 2 (Part II ✅ | Part III/MPhil ✅):**\n",
    "\n",
    "(This is meant to be a conceptual question. You should provide written answers for this. **No more than 3 sentences**. **No code** is needed)\n",
    "\n",
    "1. Consider the three following scenarios for a population of five clients and identify how weighing client updates by the number of samples compares to unweighted averaging:\n",
    "  -  Clients have the same number of samples\n",
    "  -  One client has 50% of the samples, and they are of high quality (e.g., coherent English text)\n",
    "  - One client has 50% of the samples, and they are of very low quality (e.g, incomprehensible mashup of letters)\n",
    "\n",
    "\n",
    "\n",
    "\n",
    "**Question 3 (Part III/MPhil ✅):**\n",
    "\n",
    "(This is meant to be a conceptual question. You should provide written answers for this. **No more than 3 sentences**. **No code** is needed)\n",
    "1. In the previous three scenarios, what would happen if we set a homogenous number of training steps for all clients instead of epochs? I.e., clients loop over their dataset until the precise moment when they have processed N total samples."
   ]
  },
  {
   "cell_type": "markdown",
   "metadata": {
    "id": "3YYcbCW4FBUC"
   },
   "source": [
    "While FL may use any training function that centralised ML can, there is an extra consideration regarding how much information a client may leak regarding their local dataset. For example, the model may contain enough data to recreate local samples perfectly under the right circumstances unless defensive measures are employed.\n",
    "\n",
    "Later labs and lectures will explore several methods for mitigating such concerns. Until then, the three following pieces of information are currently considered acceptable from a privacy standpoint:\n",
    "1. Model weights.\n",
    "2. The size of the local dataset.\n",
    "3. Cumulative loss values."
   ]
  },
  {
   "cell_type": "code",
   "execution_count": null,
   "metadata": {
    "id": "fyX641rBkYiv"
   },
   "outputs": [],
   "source": [
    "def train_FEMNIST(\n",
    "    net: Module,\n",
    "    train_loader: DataLoader,\n",
    "    epochs: int,\n",
    "    device: str,\n",
    "    optimizer: torch.optim.Optimizer,\n",
    "    criterion: Module,\n",
    ") -> float:\n",
    "    \"\"\"Trains the network on the training set.\n",
    "\n",
    "    Args:\n",
    "        net (Module): generic module object describing the network to train.\n",
    "        train_loader (DataLoader): dataloader to iterate during the training.\n",
    "        epochs (int): number of epochs of training.\n",
    "        device (str): device name onto which perform the computation.\n",
    "        optimizer (torch.optim.Optimizer): optimizer object.\n",
    "        criterion (Module): generic module describing the loss function.\n",
    "\n",
    "    Returns:\n",
    "        float: the final epoch mean train loss.\n",
    "    \"\"\"\n",
    "    net.train()\n",
    "    running_loss, total = 0.0, 0\n",
    "    for _ in tqdm(range(epochs)):\n",
    "        running_loss = 0.0\n",
    "        total, batch_cnt = 0, 0\n",
    "        for i, (data, labels) in enumerate(train_loader):\n",
    "            data, labels = data.to(device), labels.to(device)\n",
    "            optimizer.zero_grad()\n",
    "            outputs = net(data)\n",
    "            loss = criterion(net(data), labels)\n",
    "            running_loss += loss.item()\n",
    "            total += labels.size(0)\n",
    "            loss.backward()\n",
    "            optimizer.step()\n",
    "\n",
    "            # Break if we have exceeded the upper limit\n",
    "            # On training batches for a given round\n",
    "            # Simulate enumerate counting for train/test parity\n",
    "            if batch_cnt > max_train_batches_per_epoch:\n",
    "                break\n",
    "            batch_cnt += 1\n",
    "    return running_loss / total"
   ]
  },
  {
   "cell_type": "code",
   "execution_count": null,
   "metadata": {
    "id": "TmFKmWHLkl-Z"
   },
   "outputs": [],
   "source": [
    "def test_FEMNIST(\n",
    "    net: Module,\n",
    "    test_loader: DataLoader,\n",
    "    device: str,\n",
    "    criterion: Module,\n",
    ") -> Tuple[float, float]:\n",
    "    \"\"\"Validate the network on a test set.\n",
    "\n",
    "    Args:\n",
    "        net (Module): generic module object describing the network to test.\n",
    "        test_loader (DataLoader): dataloader to iterate during the testing.\n",
    "        device (str):  device name onto which perform the computation.\n",
    "        criterion (Module): generic module describing the loss function.\n",
    "\n",
    "    Returns:\n",
    "        Tuple[float, float]: couple of average test loss and average accuracy on the test set.\n",
    "    \"\"\"\n",
    "    correct, total, loss = 0, 0, 0.0\n",
    "    net.eval()\n",
    "    with torch.no_grad():\n",
    "        for i, (data, labels) in enumerate(\n",
    "            tqdm(test_loader, total=min(max_test_batches_per_epoch, len(test_loader)))\n",
    "        ):\n",
    "            data, labels = data.to(device), labels.to(device)\n",
    "            outputs = net(data)\n",
    "\n",
    "            loss += criterion(outputs, labels).item()\n",
    "            _, predicted = torch.max(outputs.data, 1)\n",
    "            total += labels.size(0)\n",
    "            correct += (predicted == labels).sum().item()\n",
    "\n",
    "            # Break if we have exceed the upper limit\n",
    "            # On testing batches\n",
    "            if i > max_test_batches_per_epoch:\n",
    "                break\n",
    "\n",
    "    accuracy = correct / total\n",
    "    return loss, accuracy"
   ]
  },
  {
   "cell_type": "code",
   "execution_count": null,
   "metadata": {
    "id": "LWzf1Z9Q40ia"
   },
   "outputs": [],
   "source": [
    "class CompleteSimpleClient(SimpleClient):\n",
    "    def _load_dataset(self, name, config: Dict[str, Any]) -> Dataset:\n",
    "        full_file: Path = self.partition_dir / self.cid\n",
    "        return load_FEMNIST_dataset(mapping=full_file, name=name)\n",
    "\n",
    "    def _train(\n",
    "        self, net: Module, train_loader: DataLoader, config=Dict[str, Any]\n",
    "    ) -> float:\n",
    "        # Notice the usage of the config dict to obtain training\n",
    "        # parameters for a given client\n",
    "        return train_FEMNIST(\n",
    "            net=net,\n",
    "            train_loader=train_loader,\n",
    "            epochs=config[\"epochs\"],\n",
    "            device=self.device,\n",
    "            optimizer=torch.optim.AdamW(\n",
    "                net.parameters(),\n",
    "                lr=config[\"client_learning_rate\"],\n",
    "                weight_decay=config[\"weight_decay\"],\n",
    "            ),\n",
    "            criterion=torch.nn.CrossEntropyLoss(),\n",
    "        )\n",
    "\n",
    "    def _test(\n",
    "        self, net, test_loader: DataLoader, config: Dict[str, Any]\n",
    "    ) -> Tuple[float, float]:\n",
    "        return test_FEMNIST(\n",
    "            net=net,\n",
    "            test_loader=test_loader,\n",
    "            device=self.device,\n",
    "            criterion=torch.nn.CrossEntropyLoss(),\n",
    "        )"
   ]
  },
  {
   "cell_type": "markdown",
   "metadata": {
    "id": "Asc5DtAN5zXu"
   },
   "source": [
    "This client can now encapsulate any partition of the FEMNIST dataset and train and test on it. To put it into action, we shall define a small CNN taken from the [60 minute PyTorch tutorial](https://pytorch.org/tutorials/beginner/blitz/cifar10_tutorial.html#define-a-convolutional-neural-network) and the training/testing configurations used by the fit/evaluate functions of the client."
   ]
  },
  {
   "cell_type": "code",
   "execution_count": null,
   "metadata": {
    "id": "9khkMcJ142cX"
   },
   "outputs": [],
   "source": [
    "##  Define a simple CNN\n",
    "\n",
    "\n",
    "class Net(nn.Module):\n",
    "    def __init__(self):\n",
    "        super().__init__()\n",
    "        self.conv1 = nn.Conv2d(1, 6, 5)\n",
    "        self.pool = nn.MaxPool2d(2, 2)\n",
    "        self.conv2 = nn.Conv2d(6, 16, 5)\n",
    "        self.fc1 = nn.Linear(256, 120)\n",
    "        self.fc2 = nn.Linear(120, 84)\n",
    "        self.fc3 = nn.Linear(84, 62)\n",
    "\n",
    "    def forward(self, x):\n",
    "        x = self.pool(F.relu(self.conv1(x)))\n",
    "        x = self.pool(F.relu(self.conv2(x)))\n",
    "        x = torch.flatten(x, 1)  # flatten all dimensions except batch\n",
    "        x = F.relu(self.fc1(x))\n",
    "        x = F.relu(self.fc2(x))\n",
    "        x = self.fc3(x)\n",
    "        return x"
   ]
  },
  {
   "cell_type": "markdown",
   "metadata": {
    "id": "fTGpzOTdFBUC"
   },
   "source": [
    "The following global variables will be set to standardise training and testing across experiments. This means fixing:\n",
    "- The starting initialised model.\n",
    "- Local train/test parameters."
   ]
  },
  {
   "cell_type": "code",
   "execution_count": null,
   "metadata": {
    "id": "wmsbBUGyFBUC"
   },
   "outputs": [],
   "source": [
    "# All experiments will have the same initialisation.\n",
    "# All differences in performance will come from training\n",
    "def get_network_generator():\n",
    "    untrained_net: Net = Net()\n",
    "\n",
    "    def generated_net():\n",
    "        return deepcopy(untrained_net)\n",
    "\n",
    "    return generated_net\n",
    "\n",
    "\n",
    "network_generator = get_network_generator()\n",
    "\n",
    "centralized_train_config: Dict[str, Any] = {\n",
    "    \"epochs\": 5,\n",
    "    \"batch_size\": 32,\n",
    "    \"client_learning_rate\": 0.01,\n",
    "    \"weight_decay\": 0.001,\n",
    "    \"num_workers\": 2,\n",
    "}\n",
    "\n",
    "test_config: Dict[str, Any] = {\n",
    "    \"batch_size\": 32,\n",
    "    \"num_workers\": 2,\n",
    "}"
   ]
  },
  {
   "cell_type": "code",
   "execution_count": null,
   "metadata": {
    "id": "0cV3STZ16vYx"
   },
   "outputs": [],
   "source": [
    "# Instantiate the centralised client and model\n",
    "centralized_client = CompleteSimpleClient(cid=0, partition_dir=centralized_partition)\n",
    "centralized_net = network_generator()"
   ]
  },
  {
   "cell_type": "code",
   "execution_count": null,
   "metadata": {
    "id": "UOEKuiCQ6KVR"
   },
   "outputs": [],
   "source": [
    "# Fit the centralised model\n",
    "centralized_net, *rest = fit_client_seeded(\n",
    "    centralized_client, params=centralized_net, conf=centralized_train_config\n",
    ")\n",
    "print(rest)"
   ]
  },
  {
   "cell_type": "code",
   "execution_count": null,
   "metadata": {
    "id": "Jj4rAKSx6s8q"
   },
   "outputs": [],
   "source": [
    "# Test the trained centralised model\n",
    "result = centralized_client.evaluate(net=centralized_net, config=test_config)\n",
    "print(result)"
   ]
  },
  {
   "cell_type": "markdown",
   "metadata": {
    "id": "INODwg_gVyY2"
   },
   "source": [
    "**Question 4 (Part II ✅ | Part III/MPhil ✅):**\n",
    "\n",
    "(This is meant to be a conceptual question. You should provide written answers for this. **No more than 3 sentences**. **No code** is needed)\n",
    "\n",
    "1. Read about [data-parallelism](https://d2l.ai/chapter_computational-performance/multiple-gpus.html), if we were to train the centralized model in a data-parallel fashion how often would we need to communicate between the model replicas?"
   ]
  },
  {
   "cell_type": "markdown",
   "metadata": {
    "id": "7RxdrTSpuXEE"
   },
   "source": [
    "# END OF PART I:\n",
    "\n",
    "Continue to the part 2 notebook."
   ]
  },
  {
   "cell_type": "markdown",
   "source": [
    "(c) 2024 Alexandru-Andrei Iacob, Lorenzo Sani"
   ],
   "metadata": {
    "id": "uE4qbA0rQN69"
   }
  }
 ],
 "metadata": {
  "colab": {
   "provenance": []
  },
  "kernelspec": {
   "name": "python3",
   "language": "python",
   "display_name": "Python 3 (ipykernel)"
  },
  "language_info": {
   "codemirror_mode": {
    "name": "ipython",
    "version": 3
   },
   "file_extension": ".py",
   "mimetype": "text/x-python",
   "name": "python",
   "nbconvert_exporter": "python",
   "pygments_lexer": "ipython3",
   "version": "3.10.8"
  },
  "vscode": {
   "interpreter": {
    "hash": "224d0ab12de28608c5a4d7a39646ed9b98595177ad290f2912bfa68781d77d65"
   }
  }
 },
 "nbformat": 4,
 "nbformat_minor": 0
}<|MERGE_RESOLUTION|>--- conflicted
+++ resolved
@@ -1,5 +1,4 @@
 {
-<<<<<<< HEAD
  "cells": [
   {
    "cell_type": "markdown",
@@ -19,1030 +18,6 @@
     "\n",
     "If you find yourself enjoying the material, feel free to attempt more! Provide your answers in a new cell below the question cell."
    ]
-=======
-  "cells": [
-    {
-      "cell_type": "markdown",
-      "metadata": {
-        "id": "wTR0VzOm2B5d"
-      },
-      "source": [
-        "# 0. Marking.\n",
-        "\n",
-        "***IMPORTANT***: Save a copy of this notebook into your Drive before you start.\n",
-        "- Please attempt all the questions marked for your group (Part II ✅ | Part III/MPhil ✅).\n",
-        "- Continue to part 2 after you are done with this one.\n",
-        "\n",
-        "Please submit a zip file, containing both parts, consiting of of:\n",
-        "1. A text file with a publicly visible link to your notebooks in Google Colab or GitHub.\n",
-        "2. A downloaded copy (ipynb) of your notebooks or your zipped cloned GitHub repo. You may treat these as a report: we will not be re-executing the code you used to produce the answers unless required.\n",
-        "\n",
-        "If you find yourself enjoying the material, feel free to attempt more! Provide your answers in a new cell below the question cell."
-      ]
-    },
-    {
-      "cell_type": "markdown",
-      "metadata": {
-        "id": "M0eSNvNJFrjt"
-      },
-      "source": [
-        "### 1. Introduction.\n"
-      ]
-    },
-    {
-      "cell_type": "markdown",
-      "metadata": {
-        "id": "OMqp_FvE2B5f"
-      },
-      "source": [
-        "Welcome to the first lab in our Federated Learning (FL) course. This series of labs intends to introduce you to the practice of constructing Federated Learning systems. The most common form of FL, cross-device FL, is concerned with collaboratively training models on edge devices or “clients'' encapsulating their private data. As such, FL may:\n",
-        "- Reduce communication costs by only sharing model parameters.\n",
-        "- Distribute computation across a pool of previously unused devices.\n",
-        "- Partially preserve privacy by default.\n",
-        "\n",
-        "A typical server-client FL system maintains a centralised server that synchronises training across iterations of rounds---the FL equivalent of epochs. A round generally proceeds as follows:\n",
-        "1. At the beginning of a round, the server sends a copy of the federated model to each client.\n",
-        "2. The clients then train their copy of the model on the private data they hold and send the post-training model updates to the server.\n",
-        "3. The server then aggregates all the client models to form a single federated model update which it applies before the next round. The most common means of aggregation is Federated Averaging which merges model parameters via simple weighted averaging."
-      ]
-    },
-    {
-      "cell_type": "markdown",
-      "metadata": {
-        "id": "FhnE5-YklGrK"
-      },
-      "source": [
-        "\n",
-        "![picture](https://drive.google.com/uc?id=1QhUB6Eb-P1hf0LCKWp5f6rEeGThLCmbE)\n"
-      ]
-    },
-    {
-      "cell_type": "markdown",
-      "metadata": {
-        "id": "YvDvRvsvN80X"
-      },
-      "source": [
-        "To a more significant extent than other ML fields, FL has historically been driven by practical considerations rather than theoretical results. Some main practical concerns in the field are related to the following:\n",
-        "- Communication costs involved in training models in a highly distributed fashion across edge devices.\n",
-        "- The underlying non-standardized hardware of clients within the federated network.\n",
-        "- Highly divergent data distributions across clients.\n",
-        "\n",
-        "Such issues cannot be easily corrected, given FL's privacy and scale constraints, as persistent data on specific clients may not be trackable. In a worst-case setting, a single client may only participate in training once for cross-device FL with millions of potential devices.\n",
-        "\n",
-        "In this lab, we will use a realistic FL dataset to exemplify how such problems arise when ML is taken from a centralized or standard distributed ML setting to a federated one. Specific questions we will look at include the following:\n",
-        "- How centralized ML can be modeled as FL with a single client and how to build a client abstraction capable of both.\n",
-        "- How the federated and local optimization objectives of FL interact between each other and how different settings on the server/client side may impact convergence.\n",
-        "\n",
-        "To do so, we shall use the [Flower](https://flower.dev/) FL framework. The design of Flower is meant to allow for a fairly direct mapping between simulation and production FL scenarios.\n"
-      ]
-    },
-    {
-      "cell_type": "markdown",
-      "metadata": {
-        "id": "2zeAdW4nnSv5"
-      },
-      "source": [
-        "\n",
-        "![picture](https://drive.google.com/uc?id=19MZ2nHIgLTZEqgSgbP9z9BKVyiR8GT3X)\n"
-      ]
-    },
-    {
-      "cell_type": "markdown",
-      "metadata": {
-        "id": "m45tcB_gL0pw"
-      },
-      "source": [
-        "# 2. Building a client.\n",
-        "\n"
-      ]
-    },
-    {
-      "cell_type": "markdown",
-      "metadata": {
-        "id": "qvxdivaBODPZ"
-      },
-      "source": [
-        "Rather than beginning with a complete standard centralised ML baseline, we will treat centralised ML as a particular case of FL--a single client holding the entire centralised dataset.\n",
-        "\n",
-        "For the rest of our labs, a client shall represent an abstraction that:\n",
-        "- Encapsulates the data available on a particular device involved in FL.\n",
-        "- Trains a model it receives on that local (train) dataset.\n",
-        "- Can test models it receives on its local (test) dataset.\n",
-        "\n",
-        "By the end of this section, you will have constructed such a client abstraction and trained a model on a full-scale dataset. Later work shall merely involve connecting multiple such clients in a federated network using Flower.\n",
-        "\n",
-        "To begin, we will need to install some dependencies."
-      ]
-    },
-    {
-      "cell_type": "code",
-      "execution_count": null,
-      "metadata": {
-        "id": "XenFLb3FMF0s"
-      },
-      "outputs": [],
-      "source": [
-        "# The simulation component of the flower framework uses RAY under the hood.\n",
-        "# `pip` could produce some errors. Do not worry about them.\n",
-        "# The execution has been verified; it's working anyway.\n",
-        "! pip install --quiet --upgrade \"pip\"\n",
-        "! pip install --quiet git+https://github.com/Iacob-Alexandru-Andrei/flower.git@teaching torch torchvision matplotlib gdown tqdm seaborn ray==\"2.6.3\"\n",
-        "# The following is just needed to show the folder tree\n",
-        "! apt-get install -qq tree"
-      ]
-    },
-    {
-      "cell_type": "markdown",
-      "metadata": {
-        "id": "KiW6ObflQhSi"
-      },
-      "source": [
-        "Our first client abstraction shall be as simple as possible and will require adjustment to match the structure that the framework expects. However, it shall be conceptually identical and require only light API changes."
-      ]
-    },
-    {
-      "cell_type": "code",
-      "execution_count": null,
-      "metadata": {
-        "id": "eO7LWfu4RL7a"
-      },
-      "outputs": [],
-      "source": [
-        "## Imports\n",
-        "\n",
-        "import csv\n",
-        "import numbers\n",
-        "import os\n",
-        "import random\n",
-        "from collections import OrderedDict, defaultdict\n",
-        "from copy import deepcopy\n",
-        "from pathlib import Path\n",
-        "from typing import *\n",
-        "\n",
-        "import flwr as fl\n",
-        "import gdown\n",
-        "import matplotlib.pyplot as plt\n",
-        "import numpy as np\n",
-        "import seaborn as sns\n",
-        "import torch\n",
-        "import torch.nn as nn\n",
-        "import torch.nn.functional as F\n",
-        "from flwr.common import Metrics\n",
-        "from flwr.common.parameter import ndarrays_to_parameters\n",
-        "from flwr.common.typing import NDArrays, Parameters, Scalar\n",
-        "from flwr.server import ServerConfig\n",
-        "from flwr.server.strategy import FedAvgM as FedAvg\n",
-        "from PIL import Image\n",
-        "from PIL.Image import Image as ImageType\n",
-        "from torch.nn import Module\n",
-        "from torch.utils.data import DataLoader, Dataset\n",
-        "from torchvision import transforms\n",
-        "from tqdm import tqdm\n",
-        "from enum import IntEnum\n",
-        "\n",
-        "\n",
-        "# Add new seeds here for easy autocomplete\n",
-        "class Seeds(IntEnum):\n",
-        "    DEFAULT = 1337\n",
-        "\n",
-        "\n",
-        "np.random.seed(Seeds.DEFAULT)\n",
-        "random.seed(Seeds.DEFAULT)\n",
-        "torch.manual_seed(Seeds.DEFAULT)\n",
-        "torch.backends.cudnn.benchmark = False  # type: ignore\n",
-        "torch.backends.cudnn.deterministic = True  # type: ignore\n",
-        "\n",
-        "\n",
-        "def convert(o):\n",
-        "    if isinstance(o, np.int64) or isinstance(o, np.int32):\n",
-        "        return int(o)\n",
-        "    if isinstance(o, np.float32) or isinstance(o, np.float64):\n",
-        "        return float(o)\n",
-        "    raise TypeError\n",
-        "\n",
-        "\n",
-        "def fit_client_seeded(client, params, conf, seed=Seeds.DEFAULT, **kwargs):\n",
-        "    \"\"\"Wrapper to always seed client training.\"\"\"\n",
-        "    np.random.seed(seed)\n",
-        "    torch.manual_seed(seed)\n",
-        "    random.seed(seed)\n",
-        "    return client.fit(params, conf, **kwargs)\n",
-        "\n",
-        "\n",
-        "PathType = Optional[Union[Path, str]]\n",
-        "\n",
-        "\n",
-        "def get_device() -> str:\n",
-        "    device = \"cpu\"\n",
-        "    if torch.cuda.is_available():\n",
-        "        device = \"cuda\"\n",
-        "    elif torch.backends.mps.is_available() and torch.backends.mps.is_built():\n",
-        "        device = \"mps\"\n",
-        "    return device"
-      ]
-    },
-    {
-      "cell_type": "code",
-      "execution_count": null,
-      "metadata": {
-        "id": "fa-jqHRaQ1C2"
-      },
-      "outputs": [],
-      "source": [
-        "class SimpleClient:\n",
-        "    def __init__(self, cid: int, partition_dir: Path) -> None:\n",
-        "        \"\"\"Function to initialise the client with its unique id\n",
-        "        and the directory from which it can load its data.\n",
-        "\n",
-        "        Args:\n",
-        "            cid (int): Unique client id for a client used to map it to its data partition\n",
-        "            partition_dir (Path): The directory containing data for each client/client id\n",
-        "        \"\"\"\n",
-        "        self.cid: str = str(cid)\n",
-        "        self.partition_dir: Path = partition_dir\n",
-        "        self.device: str = get_device()\n",
-        "\n",
-        "    def fit(self, net: Module, config: Dict[str, Any]) -> Tuple[Module, int, dict]:\n",
-        "        \"\"\"Function which receives and trains a model on the local client data using parameters from the config dict\n",
-        "\n",
-        "        Args:\n",
-        "            net (Module): Pytorch model\n",
-        "            config (Dict[str, Any]): Dictionary describing the training parameters\n",
-        "\n",
-        "        Returns:\n",
-        "            Tuple[Module, int, dict]: Returns the updated model, the size of the local dataset and (optionally) other metrics\n",
-        "        \"\"\"\n",
-        "        net = deepcopy(net)\n",
-        "        net.to(self.device)\n",
-        "        train_loader: DataLoader = self._create_data_loader(config, name=\"train\")\n",
-        "        self._train(net, train_loader=train_loader, config=config)\n",
-        "        return net, len(train_loader), {}\n",
-        "\n",
-        "    def evaluate(self, net: Module, config: Dict[str, Any]) -> Tuple[float, int, dict]:\n",
-        "        \"\"\"Function which receives and tests a model on the local client data using parameters from the config dict\n",
-        "\n",
-        "        Args:\n",
-        "            net (Module): Pytorch model\n",
-        "            config (Dict[str, Any]): Dictionary describing the test parameters\n",
-        "\n",
-        "        Returns:\n",
-        "            Tuple[float, int, dict]: Returns the loss accumulate during test, the size of the local dataset and other metrics such as accuracy\n",
-        "        \"\"\"\n",
-        "        net = deepcopy(net)\n",
-        "        net.to(self.device)\n",
-        "        test_loader: DataLoader = self._create_data_loader(config, name=\"test\")\n",
-        "        loss, accuracy = self._test(net, test_loader=test_loader, config=config)\n",
-        "        return loss, len(test_loader), {\"local_accuracy\": accuracy}\n",
-        "\n",
-        "    def _create_data_loader(self, config: Dict[str, Any], name: str) -> DataLoader:\n",
-        "        \"\"\"Creates the data loader using the specified config parameters\n",
-        "\n",
-        "        Args:\n",
-        "            config (Dict[str, any]): Dictionary containing dataloader and dataset parameters\n",
-        "            name (str): Load the training or testing set for the client\n",
-        "\n",
-        "        Returns:\n",
-        "            DataLoader: A pytorch dataloader iterable for training/testing\n",
-        "        \"\"\"\n",
-        "        batch_size: int = config[\"batch_size\"]\n",
-        "        num_workers: int = config[\"num_workers\"]\n",
-        "        dataset = self._load_dataset(name, config)\n",
-        "        return DataLoader(\n",
-        "            dataset=dataset,\n",
-        "            batch_size=batch_size,\n",
-        "            shuffle=True,\n",
-        "            num_workers=num_workers,\n",
-        "            drop_last=False if name == \"test\" else True,\n",
-        "        )\n",
-        "\n",
-        "    # All methods from here on are task-specific\n",
-        "    # And need to be implemented\n",
-        "    def _load_dataset(self, name: str, config: Dict[str, Any]) -> Dataset:  # type: ignore\n",
-        "        pass\n",
-        "\n",
-        "    def _train(\n",
-        "        self, net: Module, train_loader: DataLoader, config: Dict[str, Any]\n",
-        "    ) -> float:  # type: ignore\n",
-        "        pass\n",
-        "\n",
-        "    def _test(\n",
-        "        self, net, test_loader: DataLoader, config: Dict[str, Any]\n",
-        "    ) -> Tuple[float, float]:  # type: ignore\n",
-        "        pass"
-      ]
-    },
-    {
-      "cell_type": "markdown",
-      "metadata": {
-        "id": "AfcgBtrhVtAo"
-      },
-      "source": [
-        "This client covers all the previously stated functionality; it can:\n",
-        "- Associate a given dataset/dataset partition to itself based on the `data_dir` and `cid` combination\n",
-        "- Train any model provided to its `fit` function on the local training set\n",
-        "- Evaluate any model on the local test set.\n",
-        "\n",
-        "To get this client training, we need to fill in the necessary gaps: the dataset loading procedure, the model, the training procedure and the testing procedure."
-      ]
-    },
-    {
-      "cell_type": "markdown",
-      "metadata": {
-        "id": "MPf2tk1P2B5l"
-      },
-      "source": [
-        "**Question 1 (Part II ✅ | Part III/MPhil ✅):**\n",
-        "\n",
-        "(These are meant to be conceptual questions. You should provide written answers for these. **No more than 3 sentences each**. **No code** is needed)\n",
-        "\n",
-        "1. What is the time complexity of transmitting models to-and-from the client?\n",
-        "2. Give at least two examples of machine learning and data science techniques you cannot apply since data is kept private on single clients."
-      ]
-    },
-    {
-      "cell_type": "markdown",
-      "metadata": {
-        "id": "zocsNC84Wk_l"
-      },
-      "source": [
-        "# 3. Loading the federated dataset."
-      ]
-    },
-    {
-      "cell_type": "markdown",
-      "metadata": {
-        "id": "7NhUGGSrfkrJ"
-      },
-      "source": [
-        "We have chosen to use the FEMNIST dataset originally published in [LEAF](https://arxiv.org/abs/1812.01097) for all of our labs due to its naturally heterogeneous properties. Most FL examples rely on a centralised dataset such as CIFAR-10, which is artificially partitioned to fit an FL context. FEMNIST is an image dataset with 28×28 greyscale images split into 62 distinct classes. We shall initially treat it as a centralised dataset. However, its federated nature will be helpful later on.\n",
-        "\n",
-        "It is, by default, partitioned based on the creator of a specific image, thus modelling a realistic data-generation scenario. A complete list of its statistics may be found on the [LEAF Website](https://leaf.cmu.edu/).\n",
-        "\n",
-        "We will extensively discuss federated datasets during the next lab. In this session, we will skip such discussions to spend more time on “federating” a centralised model. The following few cells will provide all the relevant functions and objects to load the FEMNIST dataset. Also, some **optional** insights will be given."
-      ]
-    },
-    {
-      "cell_type": "code",
-      "execution_count": null,
-      "metadata": {
-        "id": "xDpybqNURmr6"
-      },
-      "outputs": [],
-      "source": [
-        "home_dir = content if (content := Path(\"/content\")).exists() else Path.cwd()\n",
-        "dataset_dir: Path = home_dir / \"femnist\"\n",
-        "data_dir: Path = dataset_dir / \"data\"\n",
-        "centralized_partition: Path = dataset_dir / \"client_data_mappings\" / \"centralized\"\n",
-        "centralized_mapping: Path = dataset_dir / \"client_data_mappings\" / \"centralized\" / \"0\"\n",
-        "federated_partition: Path = dataset_dir / \"client_data_mappings\" / \"fed_natural\"\n",
-        "\n",
-        "#  Download compressed dataset\n",
-        "if not (home_dir / \"femnist.tar.gz\").exists():\n",
-        "    id = \"1-CI6-QoEmGiInV23-n_l6Yd8QGWerw8-\"\n",
-        "    gdown.download(\n",
-        "        f\"https://drive.google.com/uc?export=download&confirm=pbef&id={id}\",\n",
-        "        str(home_dir / \"femnist.tar.gz\"),\n",
-        "    )\n",
-        "\n",
-        "# Decompress dataset\n",
-        "if not dataset_dir.exists():\n",
-        "    !tar -xf {str(home_dir)}/femnist.tar.gz -C {str(home_dir)} 2> /dev/null\n",
-        "    print(f\"Dataset extracted in {dataset_dir}\")"
-      ]
-    },
-    {
-      "cell_type": "markdown",
-      "metadata": {
-        "id": "UiMa5eYORmr6"
-      },
-      "source": [
-        "You can **optionally** execute the following cell to look at the folder tree induced by unzipping the compressed dataset."
-      ]
-    },
-    {
-      "cell_type": "code",
-      "execution_count": null,
-      "metadata": {
-        "id": "FR92a5uyRmr6"
-      },
-      "outputs": [],
-      "source": [
-        "# Showing resulting folder tree\n",
-        "! tree -dC -L 3 ./"
-      ]
-    },
-    {
-      "cell_type": "markdown",
-      "metadata": {
-        "id": "N-70unJnRmr6"
-      },
-      "source": [
-        "For those of you gifted with eager curiosity, you can find the [Jupyter notebook](https://drive.google.com/file/d/1-I0uPPzm1ONlLD-u4XCFGqUgz6KPJzDe/view?usp=share_link) used to create this dataset from the version publicly available from TensorFlow Federated."
-      ]
-    },
-    {
-      "cell_type": "markdown",
-      "metadata": {
-        "id": "moqCXNdjRmr6"
-      },
-      "source": [
-        "We have thus downloaded two different partitions of the FEMNIST dataset. We will first use the “centralised” partition, in which we have distributed all the samples to one client. The second is the “natural” partition, in which the images/samples have been divided by writers.\n",
-        "\n",
-        "Samples have been collected once in the `data` folder, composed of three subfolders- `train`, `test` and `val`-, each containing one file for each sample in those sets. Then, it is the `client_data_mappings` folder that contains the relevant structure, composed of subfolders and `.csv` files, each describing the partitions. In fact, for each client, a `train.csv` and a `test.csv` are provided, containing a row for each sample in the client set that reports `client_id`, `sample_path`, `sample_id`, `sample_label`. It is worth mentioning that while train and test sets have been composed of the same clients, the validation set has been composed of different clients. That is why the only `val.csv` contained in this folder structure is under the centralised partition.\n",
-        "\n",
-        "The number of clients composing the train and test sets is 3230, while the number of clients composing the `val` set is 170. The splitting has been chosen to make the validation step quick."
-      ]
-    },
-    {
-      "cell_type": "markdown",
-      "metadata": {
-        "id": "muCGzjZ9qWoj"
-      },
-      "source": [
-        "# 4. Centralized ML"
-      ]
-    },
-    {
-      "cell_type": "markdown",
-      "metadata": {
-        "id": "VHmJIyUsWi7O"
-      },
-      "source": [
-        "We will begin with our centralised “partition”. We then use the entire `train.csv` and `test.csv` contained in `client_data_mappings/centralized/0`. For a large section of FL tasks, the centralised baseline represents the upper limit of performance."
-      ]
-    },
-    {
-      "cell_type": "code",
-      "execution_count": null,
-      "metadata": {
-        "id": "wgSy30y6n8hR"
-      },
-      "outputs": [],
-      "source": [
-        "class FEMNIST(Dataset):\n",
-        "    def __init__(\n",
-        "        self,\n",
-        "        mapping: Path,\n",
-        "        data_dir: Path = data_dir,\n",
-        "        name: str = \"train\",\n",
-        "        transform: Optional[Callable[[ImageType], Any]] = None,\n",
-        "        target_transform: Optional[Callable[[int], Any]] = None,\n",
-        "    ):\n",
-        "        \"\"\"Function to initialise the FEMNIST dataset.\n",
-        "\n",
-        "        Args:\n",
-        "            mapping (Path): path to the mapping folder containing the .csv files.\n",
-        "            data_dir (Path): path to the dataset folder. Defaults to data_dir.\n",
-        "            name (str): name of the dataset to load, train or test.\n",
-        "            transform (Optional[Callable[[ImageType], Any]], optional): transform function to be applied to the ImageType object. Defaults to None.\n",
-        "            target_transform (Optional[Callable[[int], Any]], optional): transform function to be applied to the label. Defaults to None.\n",
-        "        \"\"\"\n",
-        "        self.data_dir = data_dir\n",
-        "        self.mapping = mapping\n",
-        "        self.name = name\n",
-        "\n",
-        "        self.data: Sequence[Tuple[str, int]] = self._load_dataset()\n",
-        "        self.transform: Optional[Callable[[ImageType], Any]] = transform\n",
-        "        self.target_transform: Optional[Callable[[int], Any]] = target_transform\n",
-        "\n",
-        "    def __getitem__(self, index) -> Tuple[Any, Any]:\n",
-        "        \"\"\"Function used by PyTorch to get a sample.\n",
-        "\n",
-        "        Args:\n",
-        "            index (_type_): index of the sample.\n",
-        "\n",
-        "        Returns:\n",
-        "            Tuple[Any, Any]: couple (sample, label).\n",
-        "        \"\"\"\n",
-        "        sample_path, label = self.data[index]\n",
-        "\n",
-        "        # Convert to the full path\n",
-        "        full_sample_path: Path = self.data_dir / self.name / sample_path\n",
-        "\n",
-        "        img: ImageType = Image.open(full_sample_path).convert(\"L\")\n",
-        "\n",
-        "        if self.transform is not None:\n",
-        "            img = self.transform(img)\n",
-        "\n",
-        "        if self.target_transform is not None:\n",
-        "            label = self.target_transform(label)\n",
-        "\n",
-        "        return img, label\n",
-        "\n",
-        "    def __len__(self) -> int:\n",
-        "        \"\"\"Function used by PyTorch to get the length of the dataset as the number of samples.\n",
-        "\n",
-        "        Returns:\n",
-        "            int: the length of the dataset.\n",
-        "        \"\"\"\n",
-        "        return len(self.data)\n",
-        "\n",
-        "    def _load_dataset(self) -> Sequence[Tuple[str, int]]:\n",
-        "        \"\"\"Load the paths and labels of the partition\n",
-        "        Preprocess the dataset for faster future loading\n",
-        "        If opened for the first time.\n",
-        "\n",
-        "        Raises:\n",
-        "            ValueError: raised if the mapping file does not exist.\n",
-        "\n",
-        "        Returns:\n",
-        "            Sequence[Tuple[str, int]]: partition asked as a sequence of couples (path_to_file, label)\n",
-        "        \"\"\"\n",
-        "        preprocessed_path: Path = (self.mapping / self.name).with_suffix(\".pt\")\n",
-        "        if preprocessed_path.exists():\n",
-        "            return torch.load(preprocessed_path)\n",
-        "        else:\n",
-        "            csv_path = (self.mapping / self.name).with_suffix(\".csv\")\n",
-        "            if not csv_path.exists():\n",
-        "                raise ValueError(f\"Required files do not exist, path: {csv_path}\")\n",
-        "            else:\n",
-        "                with open(csv_path, mode=\"r\") as csv_file:\n",
-        "                    csv_reader = csv.reader(csv_file)\n",
-        "                    # Ignore header\n",
-        "                    next(csv_reader)\n",
-        "\n",
-        "                    # Extract the samples and the labels\n",
-        "                    partition: Sequence[Tuple[str, int]] = [\n",
-        "                        (sample_path, int(label_id))\n",
-        "                        for _, sample_path, _, label_id in csv_reader\n",
-        "                    ]\n",
-        "\n",
-        "                    # Save for future loading\n",
-        "                    torch.save(partition, preprocessed_path)\n",
-        "                    return partition"
-      ]
-    },
-    {
-      "cell_type": "code",
-      "execution_count": null,
-      "metadata": {
-        "id": "_o3YKN3UpNmg"
-      },
-      "outputs": [],
-      "source": [
-        "dataset: FEMNIST = FEMNIST(mapping=centralized_mapping, data_dir=data_dir, name=\"train\")\n",
-        "\n",
-        "# Show random value\n",
-        "img, _ = dataset[4]\n",
-        "img"
-      ]
-    },
-    {
-      "cell_type": "markdown",
-      "metadata": {
-        "id": "zp12GiFVaYXo"
-      },
-      "source": [
-        "Given this fully “centralised” dataset, the client abstraction only requires functions implementing data loading, model training and testing."
-      ]
-    },
-    {
-      "cell_type": "code",
-      "execution_count": null,
-      "metadata": {
-        "id": "URtFwYX0iNSR"
-      },
-      "outputs": [],
-      "source": [
-        "# Load with appropriate transforms\n",
-        "def to_tensor_transform(p: Any) -> torch.Tensor:\n",
-        "    \"\"\"Transform the object given to a PyTorch Tensor.\n",
-        "\n",
-        "    Args:\n",
-        "        p (Any): object to transform.\n",
-        "\n",
-        "    Returns:\n",
-        "        torch.Tensor: resulting PyTorch Tensor\n",
-        "    \"\"\"\n",
-        "    return torch.tensor(p)\n",
-        "\n",
-        "\n",
-        "def load_FEMNIST_dataset(mapping: Path, name: str) -> Dataset:\n",
-        "    \"\"\"Function to load the FEMNIST dataset given the mapping .csv file.\n",
-        "    The relevant transforms are automatically applied.\n",
-        "\n",
-        "    Args:\n",
-        "        mapping (Path): path to the mapping .csv file chosen.\n",
-        "        name (str): name of the dataset to load, train or test.\n",
-        "\n",
-        "    Returns:\n",
-        "        Dataset: FEMNIST dataset object, ready-to-use.\n",
-        "    \"\"\"\n",
-        "    transform = transforms.Compose(\n",
-        "        [\n",
-        "            # transforms.RandomHorizontalFlip(),\n",
-        "            transforms.ToTensor(),\n",
-        "        ]\n",
-        "    )\n",
-        "\n",
-        "    return FEMNIST(\n",
-        "        mapping=mapping,\n",
-        "        name=name,\n",
-        "        data_dir=data_dir,\n",
-        "        transform=transform,\n",
-        "        target_transform=to_tensor_transform,\n",
-        "    )"
-      ]
-    },
-    {
-      "cell_type": "markdown",
-      "metadata": {
-        "id": "pnFffXP0FBUB"
-      },
-      "source": [
-        "Partitions in FL datasets may vary in data-per-client by orders of magnitude. While in the “centralised” case, one client holds $O(N)$ samples with $N \\approx 80,5263$, a natural partitioning by image creator ID will result in each client holding $O(m)$ samples with $m \\approx 226$.\n",
-        "\n",
-        "This points to a more fundamental issue in FL, the unbalanced size of local datasets across clients. Several questions arise when considering the potential orders-of-magnitude gap between clients:\n",
-        "1. How do we set the amount of training each client does per round?\n",
-        "2. How should we balance the contribution of several clients, given differences in dataset size?\n",
-        "\n",
-        "The original paper introducing FL, [Communication-Efficient Learning of Deep Networks from Decentralized Data](https://arxiv.org/abs/1602.05629), and the Federated Averaging algorithm we shall use today answers the questions in the following ways:\n",
-        "1. Set a number of local epochs homogenous across clients; each client iterates over their entire dataset for the provided number of epochs.\n",
-        "2. When combining the models of different clients, weigh them by the size of the local dataset of the clients.\n",
-        "\n",
-        "For now, we shall choose to keep the local epoch design and place an absolute upper limit on the number of batches seen during training/testing due to the computational constraints of training the centralised client."
-      ]
-    },
-    {
-      "cell_type": "code",
-      "execution_count": null,
-      "metadata": {
-        "id": "Z2ItflSDFBUC"
-      },
-      "outputs": [],
-      "source": [
-        "max_train_batches_per_epoch: int = 100\n",
-        "max_test_batches_per_epoch: int = 100"
-      ]
-    },
-    {
-      "cell_type": "markdown",
-      "metadata": {
-        "id": "LOXB6EkiFBUC"
-      },
-      "source": [
-        "**Question 2 (Part II ✅ | Part III/MPhil ✅):**\n",
-        "\n",
-        "(This is meant to be a conceptual question. You should provide written answers for this. **No more than 3 sentences**. **No code** is needed)\n",
-        "\n",
-        "1. Consider the three following scenarios for a population of five clients and identify how weighing client updates by the number of samples compares to unweighted averaging:\n",
-        "  -  Clients have the same number of samples\n",
-        "  -  One client has 50% of the samples, and they are of high quality (e.g., coherent English text)\n",
-        "  - One client has 50% of the samples, and they are of very low quality (e.g, incomprehensible mashup of letters)\n",
-        "\n",
-        "\n",
-        "\n",
-        "\n",
-        "**Question 3 (Part III/MPhil ✅):**\n",
-        "\n",
-        "(This is meant to be a conceptual question. You should provide written answers for this. **No more than 3 sentences**. **No code** is needed)\n",
-        "1. In the previous three scenarios, what would happen if we set a homogenous number of training steps for all clients instead of epochs? I.e., clients loop over their dataset until the precise moment when they have processed N total samples."
-      ]
-    },
-    {
-      "cell_type": "markdown",
-      "metadata": {
-        "id": "3YYcbCW4FBUC"
-      },
-      "source": [
-        "While FL may use any training function that centralised ML can, there is an extra consideration regarding how much information a client may leak regarding their local dataset. For example, the model may contain enough data to recreate local samples perfectly under the right circumstances unless defensive measures are employed.\n",
-        "\n",
-        "Later labs and lectures will explore several methods for mitigating such concerns. Until then, the three following pieces of information are currently considered acceptable from a privacy standpoint:\n",
-        "1. Model weights.\n",
-        "2. The size of the local dataset.\n",
-        "3. Cumulative loss values."
-      ]
-    },
-    {
-      "cell_type": "code",
-      "execution_count": null,
-      "metadata": {
-        "id": "fyX641rBkYiv"
-      },
-      "outputs": [],
-      "source": [
-        "def train_FEMNIST(\n",
-        "    net: Module,\n",
-        "    train_loader: DataLoader,\n",
-        "    epochs: int,\n",
-        "    device: str,\n",
-        "    optimizer: torch.optim.Optimizer,\n",
-        "    criterion: Module,\n",
-        ") -> float:\n",
-        "    \"\"\"Trains the network on the training set.\n",
-        "\n",
-        "    Args:\n",
-        "        net (Module): generic module object describing the network to train.\n",
-        "        train_loader (DataLoader): dataloader to iterate during the training.\n",
-        "        epochs (int): number of epochs of training.\n",
-        "        device (str): device name onto which perform the computation.\n",
-        "        optimizer (torch.optim.Optimizer): optimizer object.\n",
-        "        criterion (Module): generic module describing the loss function.\n",
-        "\n",
-        "    Returns:\n",
-        "        float: the final epoch mean train loss.\n",
-        "    \"\"\"\n",
-        "    net.train()\n",
-        "    running_loss, total = 0.0, 0\n",
-        "    for _ in tqdm(range(epochs)):\n",
-        "        running_loss = 0.0\n",
-        "        total, batch_cnt = 0, 0\n",
-        "        for i, (data, labels) in enumerate(train_loader):\n",
-        "            data, labels = data.to(device), labels.to(device)\n",
-        "            optimizer.zero_grad()\n",
-        "            outputs = net(data)\n",
-        "            loss = criterion(net(data), labels)\n",
-        "            running_loss += loss.item()\n",
-        "            total += labels.size(0)\n",
-        "            loss.backward()\n",
-        "            optimizer.step()\n",
-        "\n",
-        "            # Break if we have exceeded the upper limit\n",
-        "            # On training batches for a given round\n",
-        "            # Simulate enumerate counting for train/test parity\n",
-        "            if batch_cnt > max_train_batches_per_epoch:\n",
-        "                break\n",
-        "            batch_cnt += 1\n",
-        "    return running_loss / total"
-      ]
-    },
-    {
-      "cell_type": "code",
-      "execution_count": null,
-      "metadata": {
-        "id": "TmFKmWHLkl-Z"
-      },
-      "outputs": [],
-      "source": [
-        "def test_FEMNIST(\n",
-        "    net: Module,\n",
-        "    test_loader: DataLoader,\n",
-        "    device: str,\n",
-        "    criterion: Module,\n",
-        ") -> Tuple[float, float]:\n",
-        "    \"\"\"Validate the network on a test set.\n",
-        "\n",
-        "    Args:\n",
-        "        net (Module): generic module object describing the network to test.\n",
-        "        test_loader (DataLoader): dataloader to iterate during the testing.\n",
-        "        device (str):  device name onto which perform the computation.\n",
-        "        criterion (Module): generic module describing the loss function.\n",
-        "\n",
-        "    Returns:\n",
-        "        Tuple[float, float]: couple of average test loss and average accuracy on the test set.\n",
-        "    \"\"\"\n",
-        "    correct, total, loss = 0, 0, 0.0\n",
-        "    net.eval()\n",
-        "    with torch.no_grad():\n",
-        "        for i, (data, labels) in enumerate(\n",
-        "            tqdm(test_loader, total=min(max_test_batches_per_epoch, len(test_loader)))\n",
-        "        ):\n",
-        "            data, labels = data.to(device), labels.to(device)\n",
-        "            outputs = net(data)\n",
-        "\n",
-        "            loss += criterion(outputs, labels).item()\n",
-        "            _, predicted = torch.max(outputs.data, 1)\n",
-        "            total += labels.size(0)\n",
-        "            correct += (predicted == labels).sum().item()\n",
-        "\n",
-        "            # Break if we have exceed the upper limit\n",
-        "            # On testing batches\n",
-        "            if i > max_test_batches_per_epoch:\n",
-        "                break\n",
-        "\n",
-        "    accuracy = correct / total\n",
-        "    return loss, accuracy"
-      ]
-    },
-    {
-      "cell_type": "code",
-      "execution_count": null,
-      "metadata": {
-        "id": "LWzf1Z9Q40ia"
-      },
-      "outputs": [],
-      "source": [
-        "class CompleteSimpleClient(SimpleClient):\n",
-        "    def _load_dataset(self, name, config: Dict[str, Any]) -> Dataset:\n",
-        "        full_file: Path = self.partition_dir / self.cid\n",
-        "        return load_FEMNIST_dataset(mapping=full_file, name=name)\n",
-        "\n",
-        "    def _train(\n",
-        "        self, net: Module, train_loader: DataLoader, config=Dict[str, Any]\n",
-        "    ) -> float:\n",
-        "        # Notice the usage of the config dict to obtain training\n",
-        "        # parameters for a given client\n",
-        "        return train_FEMNIST(\n",
-        "            net=net,\n",
-        "            train_loader=train_loader,\n",
-        "            epochs=config[\"epochs\"],\n",
-        "            device=self.device,\n",
-        "            optimizer=torch.optim.AdamW(\n",
-        "                net.parameters(),\n",
-        "                lr=config[\"client_learning_rate\"],\n",
-        "                weight_decay=config[\"weight_decay\"],\n",
-        "            ),\n",
-        "            criterion=torch.nn.CrossEntropyLoss(),\n",
-        "        )\n",
-        "\n",
-        "    def _test(\n",
-        "        self, net, test_loader: DataLoader, config: Dict[str, Any]\n",
-        "    ) -> Tuple[float, float]:\n",
-        "        return test_FEMNIST(\n",
-        "            net=net,\n",
-        "            test_loader=test_loader,\n",
-        "            device=self.device,\n",
-        "            criterion=torch.nn.CrossEntropyLoss(),\n",
-        "        )"
-      ]
-    },
-    {
-      "cell_type": "markdown",
-      "metadata": {
-        "id": "Asc5DtAN5zXu"
-      },
-      "source": [
-        "This client can now encapsulate any partition of the FEMNIST dataset and train and test on it. To put it into action, we shall define a small CNN taken from the [60 minute PyTorch tutorial](https://pytorch.org/tutorials/beginner/blitz/cifar10_tutorial.html#define-a-convolutional-neural-network) and the training/testing configurations used by the fit/evaluate functions of the client."
-      ]
-    },
-    {
-      "cell_type": "code",
-      "execution_count": null,
-      "metadata": {
-        "id": "9khkMcJ142cX"
-      },
-      "outputs": [],
-      "source": [
-        "##  Define a simple CNN\n",
-        "\n",
-        "\n",
-        "class Net(nn.Module):\n",
-        "    def __init__(self):\n",
-        "        super().__init__()\n",
-        "        self.conv1 = nn.Conv2d(1, 6, 5)\n",
-        "        self.pool = nn.MaxPool2d(2, 2)\n",
-        "        self.conv2 = nn.Conv2d(6, 16, 5)\n",
-        "        self.fc1 = nn.Linear(256, 120)\n",
-        "        self.fc2 = nn.Linear(120, 84)\n",
-        "        self.fc3 = nn.Linear(84, 62)\n",
-        "\n",
-        "    def forward(self, x):\n",
-        "        x = self.pool(F.relu(self.conv1(x)))\n",
-        "        x = self.pool(F.relu(self.conv2(x)))\n",
-        "        x = torch.flatten(x, 1)  # flatten all dimensions except batch\n",
-        "        x = F.relu(self.fc1(x))\n",
-        "        x = F.relu(self.fc2(x))\n",
-        "        x = self.fc3(x)\n",
-        "        return x"
-      ]
-    },
-    {
-      "cell_type": "markdown",
-      "metadata": {
-        "id": "fTGpzOTdFBUC"
-      },
-      "source": [
-        "The following global variables will be set to standardise training and testing across experiments. This means fixing:\n",
-        "- The starting initialised model.\n",
-        "- Local train/test parameters."
-      ]
-    },
-    {
-      "cell_type": "code",
-      "execution_count": null,
-      "metadata": {
-        "id": "wmsbBUGyFBUC"
-      },
-      "outputs": [],
-      "source": [
-        "# All experiments will have the same initialisation.\n",
-        "# All differences in performance will come from training\n",
-        "def get_network_generator():\n",
-        "    untrained_net: Net = Net()\n",
-        "\n",
-        "    def generated_net():\n",
-        "        return deepcopy(untrained_net)\n",
-        "\n",
-        "    return generated_net\n",
-        "\n",
-        "\n",
-        "network_generator = get_network_generator()\n",
-        "\n",
-        "centralized_train_config: Dict[str, Any] = {\n",
-        "    \"epochs\": 5,\n",
-        "    \"batch_size\": 32,\n",
-        "    \"client_learning_rate\": 0.01,\n",
-        "    \"weight_decay\": 0.001,\n",
-        "    \"num_workers\": 0,\n",
-        "}\n",
-        "\n",
-        "test_config: Dict[str, Any] = {\n",
-        "    \"batch_size\": 32,\n",
-        "    \"num_workers\": 0,\n",
-        "}"
-      ]
-    },
-    {
-      "cell_type": "code",
-      "execution_count": null,
-      "metadata": {
-        "id": "0cV3STZ16vYx"
-      },
-      "outputs": [],
-      "source": [
-        "# Instantiate the centralised client and model\n",
-        "centralized_client = CompleteSimpleClient(cid=0, partition_dir=centralized_partition)\n",
-        "centralized_net = network_generator()"
-      ]
-    },
-    {
-      "cell_type": "code",
-      "execution_count": null,
-      "metadata": {
-        "id": "UOEKuiCQ6KVR"
-      },
-      "outputs": [],
-      "source": [
-        "# Fit the centralised model\n",
-        "centralized_net, *rest = fit_client_seeded(\n",
-        "    centralized_client, params=centralized_net, conf=centralized_train_config\n",
-        ")\n",
-        "print(rest)"
-      ]
-    },
-    {
-      "cell_type": "code",
-      "execution_count": null,
-      "metadata": {
-        "id": "Jj4rAKSx6s8q"
-      },
-      "outputs": [],
-      "source": [
-        "# Test the trained centralised model\n",
-        "result = centralized_client.evaluate(net=centralized_net, config=test_config)\n",
-        "print(result)"
-      ]
-    },
-    {
-      "cell_type": "markdown",
-      "metadata": {
-        "id": "INODwg_gVyY2"
-      },
-      "source": [
-        "**Question 4 (Part II ✅ | Part III/MPhil ✅):**\n",
-        "\n",
-        "(This is meant to be a conceptual question. You should provide written answers for this. **No more than 3 sentences**. **No code** is needed)\n",
-        "\n",
-        "1. Read about [data-parallelism](https://d2l.ai/chapter_computational-performance/multiple-gpus.html), if we were to train the centralized model in a data-parallel fashion how often would we need to communicate between the model replicas?"
-      ]
-    },
-    {
-      "cell_type": "markdown",
-      "metadata": {
-        "id": "7RxdrTSpuXEE"
-      },
-      "source": [
-        "# END OF PART I:\n",
-        "\n",
-        "Continue to the part 2 notebook."
-      ]
-    },
-    {
-      "cell_type": "markdown",
-      "metadata": {
-        "id": "uE4qbA0rQN69"
-      },
-      "source": [
-        "(c) 2024 Alexandru-Andrei Iacob, Lorenzo Sani"
-      ]
-    }
-  ],
-  "metadata": {
-    "colab": {
-      "provenance": []
-    },
-    "kernelspec": {
-      "display_name": "Python 3",
-      "name": "python3"
-    },
-    "language_info": {
-      "codemirror_mode": {
-        "name": "ipython",
-        "version": 3
-      },
-      "file_extension": ".py",
-      "mimetype": "text/x-python",
-      "name": "python",
-      "nbconvert_exporter": "python",
-      "pygments_lexer": "ipython3",
-      "version": "3.10.8"
-    },
-    "vscode": {
-      "interpreter": {
-        "hash": "224d0ab12de28608c5a4d7a39646ed9b98595177ad290f2912bfa68781d77d65"
-      }
-    }
->>>>>>> bd7f3b50
   },
   {
    "cell_type": "markdown",
@@ -1360,8 +335,8 @@
     "(These are meant to be conceptual questions. You should provide written answers for these. **No more than 3 sentences each**. **No code** is needed)\n",
     "\n",
     "1. What is the time complexity of transmitting models to-and-from the client?\n",
-    "        - For a single round, the time complexity of transmitting to and from the client will be linearly proportional to the size of the model(s), i.e., the total number of parameters $n$, so $\\mathcal{O}(n)$. Over $m$ rounds, the complexity would be $\\mathcal{O}(mn)$.  \n",
-    "2. Give at least two examples of machine learning and data science techniques you cannot apply since data is kept private on single clients.  \n",
+    "        - For a single round, the time complexity of transmitting to and from the client will be linearly proportional to the size of the model(s), i.e., the total number of parameters $n$, so $\\mathcal{O}(n)$. Over $m$ rounds, the complexity would be $\\mathcal{O}(mn)$.\n",
+    "2. Give at least two examples of machine learning and data science techniques you cannot apply since data is kept private on single clients.\n",
     "        - Any form of machine learning on sensitive or protected medical data, such as data protected by HIPPA in the USA. In this case, data ought/needs to be kept and processed on protected secure systems.\n",
     "        - User communications data, like text data, which users do not want visible by third parties. In this case, data should be kept on user devices (e.g., smartphones) for training and analysis."
    ]
@@ -1940,12 +915,12 @@
     "    \"batch_size\": 32,\n",
     "    \"client_learning_rate\": 0.01,\n",
     "    \"weight_decay\": 0.001,\n",
-    "    \"num_workers\": 2,\n",
+    "    \"num_workers\": 0,\n",
     "}\n",
     "\n",
     "test_config: Dict[str, Any] = {\n",
     "    \"batch_size\": 32,\n",
-    "    \"num_workers\": 2,\n",
+    "    \"num_workers\": 0,\n",
     "}"
    ]
   },
@@ -2029,9 +1004,8 @@
    "provenance": []
   },
   "kernelspec": {
-   "name": "python3",
-   "language": "python",
-   "display_name": "Python 3 (ipykernel)"
+   "display_name": "Python 3",
+   "name": "python3"
   },
   "language_info": {
    "codemirror_mode": {
