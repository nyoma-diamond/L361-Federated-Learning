--- conflicted
+++ resolved
@@ -1,4 +1,3 @@
-<<<<<<< HEAD
 {
  "cells": [
   {
@@ -426,9 +425,6 @@
   },
   {
    "cell_type": "markdown",
-   "metadata": {
-    "id": "WLnBr0hNVrDN"
-   },
    "source": [
     "**Question 1 (Part II ✅ | Part III/MPhil ✅):**\n",
     "\n",
@@ -437,19 +433,19 @@
     "Consider two applications of FL, next-word prediction and image classification based on personal user data from smartphones.\n",
     "\n",
     "1. What kind of sensitive information could be extracted from models trained on these tasks?\n",
-    "    - In next-word prediction, it may be possible to pull sensitive user information that the user may have entered. E.g., when texting with family or friends, users may discuss information sensitive to health, finances, etc. This may also be relevant in an industrial context if there is secure/controlled information being entered onto a device with next-word prediction. \n",
+    "    - In next-word prediction, it may be possible to pull sensitive user information that the user may have entered. E.g., when texting with family or friends, users may discuss information sensitive to health, finances, etc. This may also be relevant in an industrial context if there is secure/controlled information being entered onto a device with next-word prediction.\n",
     "    - For image classification, it may be possible to get sensitive images, such as images of users, sensitive documents, or other images which the user had not agreed to be accessible.\n",
     "\n",
     "2. How would DP help preserve privacy for each task when applied on a per-sample versus per-client-dataset level?\n",
     "    - On a per-sample basis, DP would help preserve privacy by directly obfuscating the features of much of the original data. In particular, it would become very difficult to identify the specific text or image data about a user, as the impact of individual samples would be obfuscated by noise.\n",
     "    - On a per-client-dataset level, DP would preserve some amount of privacy with respect to individual clients, but potentially not with respect to their data. That is, it may be much more difficult to identify who is in the dataset, but it may still be possible to identify relationships in their data.\n"
-   ]
-  },
-  {
-   "cell_type": "markdown",
-   "metadata": {
-    "id": "GynLLgmuDvJc"
-   },
+   ],
+   "metadata": {
+    "collapsed": false
+   }
+  },
+  {
+   "cell_type": "markdown",
    "source": [
     "**Question 2 (Part III/MPhil ✅):**\n",
     "\n",
@@ -461,36 +457,35 @@
     "    - Given a multimodal LLM, two ways to potentially test for privacy leakage would be to (a) provide text inputs that would likely result in generating images similar to the ones in the training set (e.g., specific descriptions of your images, specific name references, etc.). Alternatively, if the model accepts image input, then providing user images may be provided and any associated output may be identified as to its correlation to the true data, as compared to images of different users or non-users.\n",
     "2.  The full model and all of your data that could have gone into it.\n",
     "    - With access to the full model and all of our data, the easiest way to test for privacy leakage would be to compare the difference in performance between images that were in the dataset versus those that the model was not trained on. Similarities or dissimilarities in performance between the two types of samples may indicate whether privacy leakage is present. Similarly, analyzing the model may allow the identification of activations that appear to specifically occur for certain user/training data, which are not present for other data, indicating potential privacy leakage.\n"
-   ]
-  },
-  {
-   "cell_type": "markdown",
-   "metadata": {
-    "id": "KZJC77bkGAsd"
-   },
+   ],
+   "metadata": {
+    "collapsed": false
+   }
+  },
+  {
+   "cell_type": "markdown",
    "source": [
     "## 3.1 Fixed Norm Bound DP\n",
     "\n",
     "Given the highly abstract definition of privacy that DP uses, could you think of ways to test the effectiveness of DP practically?\n"
-   ]
-  },
-  {
-   "cell_type": "markdown",
-   "metadata": {
-    "id": "ICiFR-C3szzq"
-   },
+   ],
+   "metadata": {
+    "collapsed": false
+   }
+  },
+  {
+   "cell_type": "markdown",
    "source": [
     "We shall begin by implementing the `DPFedAvg` strategy based on the description above using a static bound on the L2 norm of clients. While we could near-effortlessly add client-level Differential Privacy by using wrappers provided by Flower, implementing its components should be straightforward and informative.\n",
     "\n",
     "The first cell provides utilities for gradient clipping and noise injection. The clipping operates via simple multiplication.\n"
-   ]
-  },
-  {
-   "cell_type": "code",
-   "execution_count": null,
-   "metadata": {
-    "id": "vz-8GaN1szzq"
-   },
+   ],
+   "metadata": {
+    "collapsed": false
+   }
+  },
+  {
+   "cell_type": "code",
    "outputs": [],
    "source": [
     "def compute_model_delta(\n",
@@ -531,13 +526,13 @@
     "        layer + np.random.normal(0, std_dev, layer.shape) for layer in update\n",
     "    ]\n",
     "    return update_noised"
-   ]
-  },
-  {
-   "cell_type": "markdown",
-   "metadata": {
-    "id": "HZ4oyylaYSED"
-   },
+   ],
+   "metadata": {
+    "collapsed": false
+   }
+  },
+  {
+   "cell_type": "markdown",
    "source": [
     "These components are all we need to design a DP client which can add noise to its updates according to parameters received from the strategy. According to the evaluated threat model, the flower implementation allows noise injection to be equivalently done on the client or server. We shall assume a trustworthy server for this lab and eschew adding noise on the clients.\n",
     "\n",
@@ -548,28 +543,13 @@
     "3.  The model is trained, and the client computes the delta or **update** between its parameters and the original ones received.\n",
     "4.  The client computes the ratio between the L2 norm of its local update and the maximum it received. It then rescales all the weights in the update by this ratio, so the final norm is at-most the bound---since $||\\alpha \\times w||_2 = |\\alpha| \\times ||w||_2$.\n",
     "5.  The client applies the clipped update to the original parameters and potentially adds Gaussian noise---if this does not already happen on the server---before returning them.\n"
-   ]
-  },
-  {
-   "cell_type": "code",
-   "execution_count": null,
-   "metadata": {
-    "colab": {
-     "base_uri": "https://localhost:8080/"
-    },
-    "executionInfo": {
-     "elapsed": 21138,
-     "status": "ok",
-     "timestamp": 1703272167787,
-     "user": {
-      "displayName": "Alexandru-Andrei Iacob",
-      "userId": "00751686620367198202"
-     },
-     "user_tz": -120
-    },
-    "id": "jg6mnpsM8Rl9",
-    "outputId": "2ec9e475-5d65-422a-999b-54fb7e8d090f"
-   },
+   ],
+   "metadata": {
+    "collapsed": false
+   }
+  },
+  {
+   "cell_type": "code",
    "outputs": [],
    "source": [
     "np.random.seed(Seeds.DEFAULT)\n",
@@ -587,14 +567,13 @@
     "    model_generator=network_generator_cnn,\n",
     "    criterion=nn.CrossEntropyLoss(),\n",
     ")"
-   ]
-  },
-  {
-   "cell_type": "code",
-   "execution_count": null,
-   "metadata": {
-    "id": "eaj-oumAszzq"
-   },
+   ],
+   "metadata": {
+    "collapsed": false
+   }
+  },
+  {
+   "cell_type": "code",
    "outputs": [],
    "source": [
     "# Based on the original implementation by Vasundhara Agarwal\n",
@@ -643,7 +622,7 @@
     "            np.subtract(x, y)\n",
     "            for (x, y) in zip(trained_parameters, og_parameters, strict=True)\n",
     "        ]\n",
-    "        \n",
+    "\n",
     "        # !!! Pre-clipping L2 norm for Q3.1\n",
     "        metrics['preclip_L2'] = compute_norm(model_update)\n",
     "\n",
@@ -669,37 +648,22 @@
     "            metrics[\"dpfedavg_norm_bit\"] = not clipped\n",
     "\n",
     "        return trained_parameters, len(train_loader), metrics"
-   ]
-  },
-  {
-   "cell_type": "markdown",
-   "metadata": {
-    "id": "e6TB5vmhp0u0"
-   },
+   ],
+   "metadata": {
+    "collapsed": false
+   }
+  },
+  {
+   "cell_type": "markdown",
    "source": [
     "The following cell will construct a generator for this client class capable of filtering participants with less than one batch of data. This is necessary to avoid failures as \"DPFedAvg\" is not tolerant of dropouts.\n"
-   ]
-  },
-  {
-   "cell_type": "code",
-   "execution_count": null,
-   "metadata": {
-    "colab": {
-     "base_uri": "https://localhost:8080/"
-    },
-    "executionInfo": {
-     "elapsed": 1631,
-     "status": "ok",
-     "timestamp": 1703272169417,
-     "user": {
-      "displayName": "Alexandru-Andrei Iacob",
-      "userId": "00751686620367198202"
-     },
-     "user_tz": -120
-    },
-    "id": "XIfz9DNHp0u0",
-    "outputId": "8c8aa593-f13d-4a04-ae15-ee5401f04c8b"
-   },
+   ],
+   "metadata": {
+    "collapsed": false
+   }
+  },
+  {
+   "cell_type": "code",
    "outputs": [],
    "source": [
     "fl_client_gen = get_flower_client_generator(\n",
@@ -765,25 +729,24 @@
     "        )\n",
     "\n",
     "    return client_fn"
-   ]
-  },
-  {
-   "cell_type": "markdown",
-   "metadata": {
-    "id": "j3UctBISKe_L"
-   },
+   ],
+   "metadata": {
+    "collapsed": false
+   }
+  },
+  {
+   "cell_type": "markdown",
    "source": [
     "This DP client encapsulates all the meaningful work required for client-level differential privacy to be carried out. However, the strategy controls the L2 norm bound and the noise multiplier used to determine the Gaussian noise standard deviation based on this bound.\n",
     "\n",
     "We shall now implement a strategy capable of orchestrating DP clients in a manner which best preserves privacy within a given budget.\n"
-   ]
-  },
-  {
-   "cell_type": "code",
-   "execution_count": null,
-   "metadata": {
-    "id": "fQKfnfb7Q_Jj"
-   },
+   ],
+   "metadata": {
+    "collapsed": false
+   }
+  },
+  {
+   "cell_type": "code",
    "outputs": [],
    "source": [
     "from collections.abc import Callable\n",
@@ -924,25 +887,24 @@
     "                )\n",
     "\n",
     "        return super().aggregate_fit(server_round, results, failures)"
-   ]
-  },
-  {
-   "cell_type": "markdown",
-   "metadata": {
-    "id": "F5OgozgrFI0k"
-   },
+   ],
+   "metadata": {
+    "collapsed": false
+   }
+  },
+  {
+   "cell_type": "markdown",
    "source": [
     "Do observe how the unweighted aggregation combines with the norm clipping to limit the disproportionate impact of high-data clients upon the federated model to treat all clients close-to-equally regarding privacy leaks.\n",
     "\n",
     "We can now create a function to run such experiments, allowing you to easily maintain and change default parameters as needed.\n"
-   ]
-  },
-  {
-   "cell_type": "code",
-   "execution_count": null,
-   "metadata": {
-    "id": "KdbkwM6SVxFL"
-   },
+   ],
+   "metadata": {
+    "collapsed": false
+   }
+  },
+  {
+   "cell_type": "code",
    "outputs": [],
    "source": [
     "dp_client_generator = get_DP_client_generator(\n",
@@ -1026,63 +988,33 @@
     "        seed=parameters[\"seed\"],\n",
     "        name=f\"fixed_clip_norm_{clip_norm}_noise_{noise_multiplier}\",\n",
     "    )"
-   ]
-  },
-  {
-   "cell_type": "code",
-   "execution_count": null,
-   "metadata": {
-    "colab": {
-     "base_uri": "https://localhost:8080/"
-    },
-    "executionInfo": {
-     "elapsed": 165397,
-     "status": "ok",
-     "timestamp": 1703272334810,
-     "user": {
-      "displayName": "Alexandru-Andrei Iacob",
-      "userId": "00751686620367198202"
-     },
-     "user_tz": -120
-    },
-    "id": "x-_BWzXRdd12",
-    "outputId": "495d6c88-b662-40a8-fbdd-7405b9e2b7f6"
-   },
+   ],
+   "metadata": {
+    "collapsed": false
+   }
+  },
+  {
+   "cell_type": "code",
    "outputs": [],
    "source": [
     "parameters_for_every_round, hist_clip_bound_4_noise_0_05 = run_DP_fixed_fl(4)"
-   ]
-  },
-  {
-   "cell_type": "code",
-   "execution_count": null,
-   "metadata": {
-    "colab": {
-     "base_uri": "https://localhost:8080/"
-    },
-    "executionInfo": {
-     "elapsed": 287,
-     "status": "ok",
-     "timestamp": 1703272335091,
-     "user": {
-      "displayName": "Alexandru-Andrei Iacob",
-      "userId": "00751686620367198202"
-     },
-     "user_tz": -120
-    },
-    "id": "2PlItuFGYJ-n",
-    "outputId": "b934a8d4-33ea-43da-869a-3677b6d15b1d"
-   },
+   ],
+   "metadata": {
+    "collapsed": false
+   }
+  },
+  {
+   "cell_type": "code",
    "outputs": [],
    "source": [
     "hist_clip_bound_4_noise_0_05"
-   ]
-  },
-  {
-   "cell_type": "markdown",
-   "metadata": {
-    "id": "uISxIgrgBS3P"
-   },
+   ],
+   "metadata": {
+    "collapsed": false
+   }
+  },
+  {
+   "cell_type": "markdown",
    "source": [
     "**Question 3 (Part II ✅ | Part III/MPhil ✅):**\n",
     "\n",
@@ -1101,7 +1033,10 @@
     "2. Using values of `clip_norm`$\\in \\{ \\mu \\times 0.25,\\, \\mu, \\,\\mu \\times 1.75\\}$, run `DPFedAvgFixed` experiments with the same parameters as the example provided above using a `noise_multiplier=0`.\n",
     "\n",
     "3. Plot per-round accuracy on the federated test set of models trained using the three bounds above. Which bound converges the fastest and to the highest final accuracy, and why do you think that is?\n"
-   ]
+   ],
+   "metadata": {
+    "collapsed": false
+   }
   },
   {
    "cell_type": "code",
@@ -1122,8 +1057,7 @@
    ],
    "metadata": {
     "collapsed": false
-   },
-   "execution_count": null
+   }
   },
   {
    "cell_type": "code",
@@ -1138,8 +1072,7 @@
    ],
    "metadata": {
     "collapsed": false
-   },
-   "execution_count": null
+   }
   },
   {
    "cell_type": "code",
@@ -1155,23 +1088,19 @@
    ],
    "metadata": {
     "collapsed": false
-   },
-   "execution_count": null
-  },
-  {
-   "cell_type": "markdown",
-   "source": [
-    "**(3.3)** Based on this plot, convergence occurs fastest when clipping with bounds $1.75\\times\\mu$ and $\\mu$, which both show approximately very behavior, while clipping at $0.25\\times\\mu$ takes much longer to converge. However, by the end of the 30 rounds, all experiments converged to the same performance. It makes sense that $1.75\\times\\mu$ and $\\mu$ would be similar and converge fastest, as $\\mu$ was set based on the mean observed unclipped L2 norms, thus increasing the bounds beyond that would result in minimal clipping, and using $\\mu$ exactly would result in only clipping those that exceed the mean, which not many will do, and likely not by a huge margin. By contrast, clipping at $0.25\\cdot\\mu$ results in significantly slowing training because clipping will occur very often and by a significant amount.  "
-   ],
-   "metadata": {
-    "collapsed": false
-   }
-  },
-  {
-   "cell_type": "markdown",
-   "metadata": {
-    "id": "ABQ1eXfAHYgP"
-   },
+   }
+  },
+  {
+   "cell_type": "markdown",
+   "source": [
+    "**(3.3)** Based on this plot, convergence occurs fastest when clipping with bounds $1.75\\times\\mu$ and $\\mu$, which both show approximately very behavior, while clipping at $0.25\\times\\mu$ takes much longer to converge. However, by the end of the 30 rounds, all experiments converged to the same performance. It makes sense that $1.75\\times\\mu$ and $\\mu$ would be similar and converge fastest, as $\\mu$ was set based on the mean observed unclipped L2 norms, thus increasing the bounds beyond that would result in minimal clipping, and using $\\mu$ exactly would result in only clipping those that exceed the mean, which not many will do, and likely not by a huge margin. By contrast, clipping at $0.25\\cdot\\mu$ results in significantly slowing training because clipping will occur very often and by a significant amount."
+   ],
+   "metadata": {
+    "collapsed": false
+   }
+  },
+  {
+   "cell_type": "markdown",
    "source": [
     "**Question 4 (Part II ✅ | Part III/MPhil ✅):**\n",
     "\n",
@@ -1185,7 +1114,10 @@
     "   - The accuracy on the federated test set of models trained using the three norms above against the cumulative L2 norm accumulated across rounds as the axis. Consider the accuracy of the initial parameter test (round 0) to map to an L2 norm of 0. By cumulative L2, we mean a running sum where you keep adding the new norm value to the sum and then add the sum to a per-round list. Such a sum can easily be computed from a list using a `accumulate()` call.\n",
     "\n",
     "2. How do the L2 norms of the federated model deltas compare against the change in accuracy between rounds? Is the relationship predictable and/or linear? Consider all the `clip_norm` values you have tried in your response and provide potential explanations for why/why not the relationship between accuracy and cumulative L2 changes between bounds.\n"
-   ]
+   ],
+   "metadata": {
+    "collapsed": false
+   }
   },
   {
    "cell_type": "code",
@@ -1223,8 +1155,7 @@
    ],
    "metadata": {
     "collapsed": false
-   },
-   "execution_count": null
+   }
   },
   {
    "cell_type": "markdown",
@@ -1239,18 +1170,15 @@
   },
   {
    "cell_type": "markdown",
-   "metadata": {
-    "id": "6LN_jrHXQsML"
-   },
    "source": [
     "## 3.2 Adaptive Norm Bound DP\n"
-   ]
-  },
-  {
-   "cell_type": "markdown",
-   "metadata": {
-    "id": "7gFxaCdKEaAY"
-   },
+   ],
+   "metadata": {
+    "collapsed": false
+   }
+  },
+  {
+   "cell_type": "markdown",
    "source": [
     "Having investigated the impact of gradient clipping with a fixed norm on performance, you may wonder if your chosen norm will stay appropriate for the entire training.\n",
     "\n",
@@ -1266,14 +1194,13 @@
     "where the new clip norm depends on a learning rate, the fraction of clients used in training who have clipped their norms (with added noise), and the target quantile. In the code below, the clients who have clipped their norm are reported via a set bit in the config, and thus `noised_clients_with_clipped_norm_fraction` is replaced with `noised_norm_bit_set_fraction`. By knowing approximately how many clients fall below a given norm, we can iteratively improve the `clip_norm` until the percentage of clients with norms smaller than the bound is reached.\n",
     "\n",
     "The new implementation is hard to use and balance for short experiments such as ours as it includes an initial phase where the norm grows exponentially in its attempts to converge to the actual quantile. Given that we do not want any further interference making the behaviour of DP harder to predict, this would prove inconvenient when trying to deduce the impact of noise. As such, we shall only track the behaviour of the adaptive norm and use the predictable `DPFedAvgFixed` when experimenting with obtaining a given level of $\\epsilon$ privacy.\n"
-   ]
-  },
-  {
-   "cell_type": "code",
-   "execution_count": null,
-   "metadata": {
-    "id": "aQYTCh8JQfQ6"
-   },
+   ],
+   "metadata": {
+    "collapsed": false
+   }
+  },
+  {
+   "cell_type": "code",
    "outputs": [],
    "source": [
     "\"\"\"DP-FedAvg [Andrew et al., 2019] with adaptive clipping.\n",
@@ -1417,14 +1344,13 @@
     "        self._update_clip_norm(results)\n",
     "        metrics[\"adaptive_clip_norm\"] = self.clip_norm\n",
     "        return new_global_model, metrics"
-   ]
-  },
-  {
-   "cell_type": "code",
-   "execution_count": null,
-   "metadata": {
-    "id": "di5e_PszSLUg"
-   },
+   ],
+   "metadata": {
+    "collapsed": false
+   }
+  },
+  {
+   "cell_type": "code",
    "outputs": [],
    "source": [
     "# New function to run the adaptive norm experiments with sensible defaults\n",
@@ -1510,7 +1436,7 @@
     "        strategy=strategy,\n",
     "    )\n",
     "    return start_seeded_simulation(\n",
-    "        client_fn=parameters[\"client_generator\"],\n",
+    "        client_fn=lambda cid: parameters[\"client_generator\"](cid).to_client(),\n",
     "        num_clients=parameters[\"num_total_clients\"],\n",
     "        server=server,\n",
     "        config=ServerConfig(num_rounds=parameters[\"num_rounds\"]),\n",
@@ -1518,49 +1444,34 @@
     "        seed=parameters[\"seed\"],\n",
     "        name=f\"adaptive_target_{clip_norm_target_quantile}_init_clip_norm_{init_clip_norm}_lr_{clip_norm_lr}_noise_{noise_multiplier}\",\n",
     "    )"
-   ]
-  },
-  {
-   "cell_type": "code",
-   "execution_count": null,
-   "metadata": {
-    "colab": {
-     "base_uri": "https://localhost:8080/"
-    },
-    "executionInfo": {
-     "elapsed": 29149,
-     "status": "ok",
-     "timestamp": 1703272364237,
-     "user": {
-      "displayName": "Alexandru-Andrei Iacob",
-      "userId": "00751686620367198202"
-     },
-     "user_tz": -120
-    },
-    "id": "X0WoSm7mp0u4",
-    "outputId": "707004b9-5527-4ca2-bb22-4171f8d60b7a"
-   },
+   ],
+   "metadata": {
+    "collapsed": false
+   }
+  },
+  {
+   "cell_type": "code",
    "outputs": [],
    "source": [
     "parameters_for_every_round, hist_adaptive_quantile_0_5 = run_DP_adaptive_fl(\n",
     "    clip_norm_target_quantile=0.5, noise_multiplier=0\n",
     ")"
-   ]
-  },
-  {
-   "cell_type": "markdown",
-   "metadata": {
-    "id": "UxBjz9Ibp0u4"
-   },
+   ],
+   "metadata": {
+    "collapsed": false
+   }
+  },
+  {
+   "cell_type": "markdown",
    "source": [
     "Having gone through this slight detour to understand how we could obtain an adaptive bound which leaves the privacy budget mostly undisturbed without experimentation, we shall return to DP's primary goal, matching a given theoretical bound on privacy. However, Part III and MPhil students will now get to play around and observe the behaviour of this adaptive norm algorithm.\n"
-   ]
-  },
-  {
-   "cell_type": "markdown",
-   "metadata": {
-    "id": "6NUMToSfJMIB"
-   },
+   ],
+   "metadata": {
+    "collapsed": false
+   }
+  },
+  {
+   "cell_type": "markdown",
    "source": [
     "**Question 5 (Part III/MPhil ✅):**\n",
     "\n",
@@ -1571,7 +1482,10 @@
     "1. Using values of `clip_norm_target_quantile`$\\in \\{0.125,\\, 0.5, \\,0.875\\}$ (you should already have results for the default value from the cells above. If you have lost it, look into the `histories` folder). Run `DPFedAvgAdaptive` experiments with the same parameters as the above example using a `noise_multiplier=0`.\n",
     "2. Plot the per-round accuracy on the federated test set of models trained using the three quantile targets above. Which quantile target converges the fastest and to the highest final accuracy, and why do you think that is? Are the results as conclusive as the fixed bound ones? **Hint**: consider the exponential nature of the bound adaptation.\n",
     "3. Do an ordered pairwise comparison between the plots of per-round accuracy of the previous three `clip_norm` results for the fixed norm experiments against the adaptive norm experiments, i.e., plot `clip_norm=mean*0.25` against `clip_norm_target_quantile=0.125`, `clip_norm=mean` against `clip_norm_target_quantile=0.5`, and `clip_norm=mean*1.75` against `clip_norm_target_quantile=0.875`. How does each of the pairs compare? Where are the differences most pronounced, and why do you think that is?\n"
-   ]
+   ],
+   "metadata": {
+    "collapsed": false
+   }
   },
   {
    "cell_type": "markdown",
@@ -1785,7 +1699,4 @@
  },
  "nbformat": 4,
  "nbformat_minor": 0
-}
-=======
-{"cells":[{"cell_type":"markdown","metadata":{"id":"hpQbkoayYCpj"},"source":["# 0. Marking.\n","\n","**_IMPORTANT_**: Save a copy of this notebook into your Drive before you start.\n","\n","- Please attempt all the questions marked for your group (Part II ✅ | Part III/MPhil ✅).\n","- Continue to part 2 after you are done with this one.\n","\n","Please submit a zip file, containing both parts, consiting of of:\n","\n","1. A text file with a publicly visible link to your notebooks in Google Colab or GitHub.\n","2. A downloaded copy (ipynb) of your notebooks or your zipped cloned GitHub repo. You may treat these as a report: we will not be re-executing the code you used to produce the answers unless required.\n","\n","If you find yourself enjoying the material, feel free to attempt more! Provide your answers in a new cell below the question cell.\n"]},{"cell_type":"markdown","metadata":{"id":"T_-VhIG0szzo"},"source":["## Imports\n"]},{"cell_type":"code","execution_count":null,"metadata":{"colab":{"base_uri":"https://localhost:8080/"},"executionInfo":{"elapsed":33419,"status":"ok","timestamp":1703272146651,"user":{"displayName":"Alexandru-Andrei Iacob","userId":"00751686620367198202"},"user_tz":-120},"id":"FuDMIMEUszzo","outputId":"a165116c-c435-40ca-9ef1-77bae5089f20"},"outputs":[],"source":["# The simulation component of flower uses RAY under the hood.\n","# `pip` could produce some errors. Nothing to worry about.\n","# The execution has been verified; it is working anyway.\n","! pip install --quiet --upgrade \"pip\"\n","! pip install --quiet git+https://github.com/Iacob-Alexandru-Andrei/flower.git@teaching ray==\"2.6.3\" torch torchvision  gdown tqdm seaborn torchsummary pycrypto pycryptodome cryptography tensorflow-privacy matplotlib"]},{"cell_type":"code","execution_count":null,"metadata":{"id":"OTAtWeP_szzp"},"outputs":[],"source":["# Imports\n","import csv\n","import numbers\n","import os\n","import random\n","import pickle\n","from collections import OrderedDict, defaultdict\n","from collections.abc import Callable\n","from copy import deepcopy\n","from pathlib import Path\n","from typing import Any\n","from logging import INFO\n","\n","\n","import flwr as fl\n","import ray\n","import gdown\n","import matplotlib.pyplot as plt\n","import numpy as np\n","\n","import seaborn as sns\n","import pandas as pd\n","import torch\n","import torch.nn as nn\n","import torch.nn.functional as F\n","from flwr.common import (\n","    log,\n","    Metrics,\n","    Config,\n","    GetPropertiesIns,\n","    GetPropertiesRes,\n","    MetricsAggregationFn,\n",")\n","from flwr.client import Client\n","from flwr.common.parameter import ndarrays_to_parameters, parameters_to_ndarrays\n","from flwr.common.typing import NDArrays, Parameters, Scalar\n","from flwr.server import ServerConfig, History\n","from flwr.server.server_returns_parameters import ReturnParametersServer as Server\n","from flwr.server.client_manager import SimpleClientManager\n","from flwr.server.client_proxy import ClientProxy\n","from flwr.server.criterion import Criterion\n","from flwr.server.strategy import Strategy\n","from PIL import Image\n","from PIL.Image import Image as ImageType\n","from torch.nn import Module\n","from torch.utils.data import DataLoader, Dataset, Subset\n","from torchvision import transforms\n","from tqdm import tqdm\n","from enum import IntEnum\n","from datetime import datetime, timezone\n","import json\n","\n","# Add new seeds here for easy autocomplete\n","\n","\n","class Seeds(IntEnum):\n","    DEFAULT = 1337\n","\n","\n","np.random.seed(Seeds.DEFAULT)\n","random.seed(Seeds.DEFAULT)\n","torch.manual_seed(Seeds.DEFAULT)\n","torch.backends.cudnn.benchmark = False\n","torch.backends.cudnn.deterministic = True\n","\n","PathType = Path | str | None"]},{"cell_type":"markdown","metadata":{"id":"2Sz3p_A0szzq"},"source":["### Paths\n"]},{"cell_type":"code","execution_count":null,"metadata":{"id":"3ELIXqK2szzp"},"outputs":[],"source":["home_dir = content if (content := Path(\"/content\")).exists() else Path.cwd()\n","dataset_dir: Path = home_dir / \"femnist\"\n","data_dir: Path = dataset_dir / \"data\"\n","centralized_partition: Path = dataset_dir / \"client_data_mappings\" / \"centralized\"\n","centralized_mapping: Path = dataset_dir / \"client_data_mappings\" / \"centralized\" / \"0\"\n","federated_partition: Path = dataset_dir / \"client_data_mappings\" / \"fed_natural\""]},{"cell_type":"markdown","metadata":{},"source":["### Useful Python functions\n"]},{"cell_type":"code","execution_count":null,"metadata":{},"outputs":[],"source":["def convert(o: Any) -> int | float:\n","    \"\"\"Convert input object to Python numerical if numpy.\"\"\"\n","    # type: ignore[reportGeneralTypeIssues]\n","    if isinstance(o, np.int32 | np.int64):\n","        return int(o)\n","    # type: ignore[reportGeneralTypeIssues]\n","    if isinstance(o, np.float32 | np.float64):\n","        return float(o)\n","    raise TypeError\n","\n","\n","def save_history(hist: History, name: str) -> None:\n","    \"\"\"Save history from simulation to file.\"\"\"\n","    time = int(datetime.now(timezone.utc).timestamp())\n","    path = home_dir / \"histories\"\n","    path.mkdir(exist_ok=True)\n","    path = path / f\"hist_{time}_{name}.json\"\n","    with open(path, \"w\", encoding=\"utf-8\") as f:\n","        json.dump(hist.__dict__, f, ensure_ascii=False, indent=4, default=convert)\n","\n","\n","def start_seeded_simulation(\n","    client_fn: Callable[[str], Client],\n","    num_clients: int,\n","    config: ServerConfig,\n","    strategy: Strategy,\n","    name: str,\n","    seed: int = Seeds.DEFAULT,\n","    iteration: int = 0,\n","    server: Server | None = None,\n",") -> tuple[list[tuple[int, NDArrays]], History]:\n","    \"\"\"Wrap simulation to always seed client selection.\"\"\"\n","    np.random.seed(seed ^ iteration)\n","    torch.manual_seed(seed ^ iteration)\n","    random.seed(seed ^ iteration)\n","    parameter_list, hist = fl.simulation.start_simulation_no_ray(\n","        client_fn=client_fn,\n","        num_clients=num_clients,\n","        client_resources={},\n","        config=config,\n","        strategy=strategy,\n","        server=server,\n","    )\n","    save_history(hist, name)\n","    return parameter_list, hist"]},{"cell_type":"markdown","metadata":{"id":"RJ9VT7Fzszzp"},"source":["### Dataset\n"]},{"cell_type":"code","execution_count":null,"metadata":{},"outputs":[],"source":["#  Download compressed dataset\n","if not (home_dir / \"femnist.tar.gz\").exists():\n","    file_id = \"1-CI6-QoEmGiInV23-n_l6Yd8QGWerw8-\"\n","    gdown.download(\n","        f\"https://drive.google.com/uc?export=download&confirm=pbef&id={file_id}\",\n","        str(home_dir / \"femnist.tar.gz\"),\n","    )\n","\n","# Decompress dataset\n","if not dataset_dir.exists():\n","    !tar -xf {str(home_dir)}/femnist.tar.gz -C {str(home_dir)} 2> /dev/null\n","    log(INFO, f\"Dataset extracted in {dataset_dir}\")"]},{"cell_type":"code","execution_count":null,"metadata":{},"outputs":[],"source":["if not (home_dir / \"common\").exists():\n","    ! git clone \"https://github.com/camlsys/L361-Federated-Learning.git\" temp_repo\n","\n","    # Copy the folder to the current directory\n","    ! cp -r \"temp_repo/labs/common\" {home_dir}\n","\n","    # Delete the cloned repository\n","    ! rm -rf temp_repo\n","\n","    # Create the __init__.py file\n","    (home_dir / \"__init__.py\").open(mode=\"a+\")"]},{"cell_type":"code","execution_count":null,"metadata":{"id":"xlpr4Y69szzq"},"outputs":[],"source":["from common.client import FlowerClient, get_flower_client_generator\n","from common.client_manager import CustomClientManager\n","from common.strategy import DeterministicSampleFedAvg as FedAvgM\n","from common.client_utils import (\n","    get_network_generator_cnn,\n","    get_model_parameters,\n","    aggregate_weighted_average,\n","    get_federated_evaluation_function,\n","    get_default_test_config,\n","    get_default_train_config,\n","    get_device,\n",")"]},{"cell_type":"code","execution_count":null,"metadata":{"id":"VDY-yJYPszzp"},"outputs":[],"source":["# Download the compressed dataset\n","if not (home_dir / \"femnist.tar.gz\").exists():\n","    id = \"1-CI6-QoEmGiInV23-n_l6Yd8QGWerw8-\"\n","    gdown.download(\n","        f\"https://drive.google.com/uc?export=download&confirm=pbef&id={id}\",\n","        str(home_dir / \"femnist.tar.gz\"),\n","    )\n","\n","# Decompress dataset\n","if not dataset_dir.exists():\n","    !tar -xf {str(home_dir)}/femnist.tar.gz -C {str(home_dir)} 2> /dev/null\n","    log(INFO, \"Dataset extracted in %s\", dataset_dir)"]},{"cell_type":"markdown","metadata":{"id":"iPF0-Nlmszzo"},"source":["# 1. Introduction.\n"]},{"cell_type":"markdown","metadata":{"id":"CyT284y4DPc9"},"source":["Welcome to the fourth lab session in our FL course. Having explored standard FL, data heterogeneity and device heterogeneity, we now focus on one of FL's main selling points: privacy.\n","\n","The two methods for achieving privacy we will explore are client-level [**Differential Privacy**](https://ieeexplore.ieee.org/abstract/document/9069945) and [**Secure Aggregation**](https://research.google/pubs/pub45808/). Intuitively, the **first** provides statistical guarantees on how distinguishable a single client's pseudo-gradient is compared to the aggregated pseudo-gradient without its contribution.\n","\n","<!-- a probabilistic bound on how distinct the final model trained using the data of a given client would be from the same model trained without data from that client (thus if a client contains all samples from a given class, it should be difficult for the model to predict that class as it would have to violate DP).  -->\n","\n","In an ideal privacy scenario, we would prefer it if two global models trained with or without the data of a given client were indistinguishable.\n","The **second** is a cryptography-based solution that effectively erases the ability to identify a client during aggregation by encrypting all client model updates to produce the correct aggregate when summed.\n","\n","As these topics are pretty in-depth, we will not cover them to the same level of detail as previous labs concerning theoretical subjects (such as data heterogeneity in lab 2). This lab will be primarily experimental to test the algorithms put into practice. We will, however, begin with a light introduction. Suppose you are interested in learning more about the subject. In that case, we may recommend the following papers [Deep Learning with Differential Privacy](https://arxiv.org/pdf/1607.00133.pdf) \\[1], [Learning Differentially Private Recurrent Language Models](https://arxiv.org/pdf/1710.06963.pdf) \\[2] and [Differentially private learning with adaptive clipping](https://arxiv.org/abs/1905.03871) \\[3] on the DP front. For secure aggregation consider the original paper [Practical Secure Aggregation for Federated Learning on User-Held Data](https://arxiv.org/pdf/1611.04482.pdf) \\[4] and the improved [LightSecAgg](https://arxiv.org/abs/2109.14236) \\[5].\n","\n","Secure aggregation does not harm the model's accuracy and demands only increased communication. Any samples involved in training may still be reconstructed in an attack; however, knowing who contributed the samples will not be possible. Thus, while the implementation is complex, its behaviour is predictable and shall be reserved for the end of the notebook as we are only concerned with measuring communication costs and answering conceptual questions. As such, let us dive into Differential Privacy after the following well-known imports.\n","\n","> **Important** The entire notebook has been tested in a GPU-enabled Google Colab environment, which runs at around 6 minutes per FL experiment. All experiments require you to vary at most one parameter at a time, so please use a for loop to generate a list of histories rather than trying to manage multiple cells---most experiments rely on one run we create for demonstration purposes to cover one of the desire parameter values. We have purposefully reduced the size of the federated test set significantly and have also reduced the overall number of clients used during FL experimentation. If you are more constrained in your resources (e.g., you have run out of Google accounts that can get a GPU or you get an error peculiar to your exact colab machine), let us know either on Slack or in your submission, and we will either help you set up the code locally, potentially provide you with history objects, or offer take this into account during marking.\n","\n","Citations:\n","\n","1.  Abadi, Martin, et al. \"Deep learning with differential privacy.\" Proceedings of the 2016 ACM SIGSAC conference on computer and communications security. 2016.\n","2.  McMahan, H. Brendan, et al. \"Learning differentially private recurrent language models.\" arXiv preprint arXiv:1710.06963 (2017).\n","3.  Thakkar, Om, Galen Andrew, and H. Brendan McMahan. \"Differentially private learning with adaptive clipping.\" arXiv e-prints (2019): arXiv-1905.\n","4.  Bonawitz, Keith, et al. \"Practical secure aggregation for federated learning on user-held data.\" arXiv preprint arXiv:1611.04482 (2016).\n","5.  So, Jinhyun, et al. \"Lightsecagg: a lightweight and versatile design for secure aggregation in federated learning.\" Proceedings of Machine Learning and Systems 4 (2022): 694-720.\n"]},{"cell_type":"markdown","metadata":{"id":"QNk0A-eD4cDQ"},"source":["# 2.Deep Learning With Differential Privacy\n"]},{"cell_type":"markdown","metadata":{"id":"oo1rQI9y4gum"},"source":["Before diving into a definition of Differential Privacy adapted to an FL context, we shall begin with the first version of DP applied to Deep Learning based on the aforementioned paper.\n","\n","The authors of the original extension of _DP to Deep Learning_ justify the need for such a privacy mechanism based on the possibility that an attacker may reconstruct specific samples from the data perfectly in a sensitive context, such as facial recognition, while only having **black-box** access to the trained model. However, their algorithm for DP protects against even adversaries with full knowledge of the training procedure, access to the parameters and potential control over parts of the dataset.\n","\n","Their **definition** of DP is as follows: a randomised mechanism $M: D ⟶ R$ (a neural network training procedure, in our case) satisfies $(ϵ,δ)$-differential privacy for any $S⊆R$ (a subset of outputs in the range $R$) if $Pr[M(d) \\in S] \\leq e^{\\epsilon} Pr[M(d') \\in S] + \\delta$ holds, where $d∈D$ and $d'∈D$ are adjacent sets (datasets) of the same domain $D$ (set of all the possible datasets), i.e., they differ by only one record (a training sample, in our case). We can **interpret** this as stating that the probability of getting a particular output from our model when not including a specific sample should be close to the probability of getting the same output had we not included the sample. Specifically, when $\\epsilon=0$, the two probabilities are equal, and it is impossible to find out if that sample was included in the training set. The bigger $\\epsilon$ is the lower protection is. The probability that the model produces different outputs when trained on adjacent datasets increases exponentially with $\\epsilon$.\n","\n","> Importantly, the original definition of DP and the one you may have encountered before only contained the exponential term _without the_ $\\delta$; however, this resulted in _very strong requirements_ for not breaking privacy. This new form, $(\\epsilon, \\delta)$ privacy relaxed the requirement. Informally, it can be interpreted as allowing privacy at a given $\\epsilon$ level to be broken with _probability_ $1-\\delta$. We do not have the scale of experimentation necessary to consider both in this lab, as such we will focus on $\\epsilon$ values at the detriment of analysing changes in $\\delta$. For the experiments in this lab, you can consider DP to be defined entirely in terms of ϵ. Formally, the transition to $(\\epsilon, \\delta)$ delta was necessary to move from an inefficient noise generation mechanism to Gaussian noise as ML models are much more complex than typical vector-valued functions.\n"]},{"cell_type":"markdown","metadata":{"id":"-QwrOIl5_SK8"},"source":["Differentially private **approximations** of functions are usually **constructed** by the addition of noise proportional to the sensitivity of the function---think of it as the maximal impact that the addition or removal of a data point can have upon the output of the function. From now on, we shall refer to this noise level as the **`noise_multiplier`** as it scales the noise multiplicatively based on the sensitivity. When DP was extended to a DL context, making the system differentially private by intervening upon the gradients used during training rather than the final model was significantly more straightforward than operating on the model as a function after training. In the context of ML model updates (gradient descent steps or pseudo-gradients in FL), their sensitivity is generally defined in terms of the l2 norm (when noise is Gaussian) of the update, and the noise is thus scaled based on this norm.\n","\n","As such, the **original DP-SGD** operates as follows:\n","\n","1.  _Compute_ the derivative concerning each sample (not minibatch).\n","2.  _Clip_ the L2 norm of the derivative so it falls below a given bound.\n","3.  _Aggregate_ these clipped derivatives and _add_ Gaussian _noise_ to obfuscate the impact of specific samples used to compute the gradients. Here, the noise is proportional to the L2 bound.\n","\n","Suppose we reframe DP to the original context of databases and records. In that case, the larger the number of noisy answers the database offers, the more an attacker can eliminate the noise by looking at the entire distribution of answers. Similarly, the more samples out of the total an ML model sees (or the more times it sees the same sample), the more the noise of the sample gradients average out. For a model to be trained for an extended period, it is thus necessary to use a higher `noise_multiplier`. We shall soon extend this trade-off to clients within an FL context.\n","\n","While this process operates reasonably in the context of centralised, applying DP-SGD on every client in FL is **problematic**, given the reduced efficiency of the training method. As a result of this inefficiency, the federated model will likely incur significant drops in its already low performance. Furthermore, multiple studies have confirmed that applying DP locally has disastrous effects on the accuracy of the final federated model.\n"]},{"cell_type":"markdown","metadata":{"id":"dMV6nFEaszzq"},"source":["# 3.User-level Differential Privacy\n"]},{"cell_type":"markdown","metadata":{"id":"UjeLJSKrGTk9"},"source":["Differential privacy at a client/user level in FL follows the same **definition**, except adjacent datasets are constructed by adding or removing all samples from a given client. Thus, under _maximum privacy scenarios_, with $\\epsilon=0$ and $\\delta=0$, two models should behave identically regardless of the presence of a specific user in the federation. For user-level DP, training with more users (rather than samples) results in the degradation of privacy. Thus, the **`noise_multiplier`** necessary to make an FL system differentially private with respect to an L2 norm bound depends on the total number of users, the number of users sampled every round and the number of rounds.\n","\n","**DP-FedAvg** represents a reasonably direct analogue to DP-SGD as it applies the same process to FL pseudo-gradients that DP-SGD applies to gradients generated by one sample. Namely, it clips the gradients based on the L2 norm on the local client after training. The server then adds Gaussian noise related to the L2 norm bound via the `noise_multiplier` when it receives the gradients.\n","\n","However, this extension is hampered by the fact that DP-SGD assumes an IID distribution of samples. As we, clients in FL contain **non-IID data** and have skewed numbers of samples. As such, for the theoretical privacy guarantee to hold DP-FedAvg **must assume** that _clients will not drop_ out and that the overall set of available clients in the population is static---both being significant limitations. Furthermore, _unweighted aggregation_ is usually enforced since weighted aggregation is more likely to leak data from a specific user. An _additional note_ worth making is that even when violating the theoretical assumptions of DP, applying noise and clipping gradients is still likely to make reconstructing data belonging to a specific client more difficult in practice.\n","\n","One final theoretical concern worth addressing prior to experimentation is the **nature of the L2 norm clipping**. Two specific _questions_ arise in the early works discussing DP-FedAvg:\n","\n","- Should the clipping be done per layer or uniformly across the entire model? Consider scenarios where a single large layer encodes all the relevant information about a specific user and is not clipped because the overall L2 norm of the gradient is lower than a generic bound.\n","- How should a L2 bound be chosen and changed? If the model updates are too small, the model is less likely to learn. However, a more oversized bound implies more noise and thus leads to potential degradation yet again.\n","\n","These questions have been answered by follow-up work. On the _first point_, this stack overflow answer by one of the authors of paper \\[3] above indicates that per-layer bounding leads to worse performance as it is harsher for little benefit. On the _second point_, methods for efficiently tracking a given quantile of the L2 distribution amongst client updates were proposed in \\[3]. We will glance at this adaptive mechanism in today's lab but shall not examine it in detail.\n"]},{"cell_type":"markdown","metadata":{"id":"WLnBr0hNVrDN"},"source":["**Question 1 (Part II ✅ | Part III/MPhil ✅):**\n","\n","(This is a conceptual question. Please do not provide more than three sentences per sub-question.)\n","\n","Consider two applications of FL, next-word prediction and image classification based on personal user data from smartphones.\n","\n","1. What kind of sensitive information could be extracted from models trained on these tasks?\n","2. How would DP help preserve privacy for each task when applied on a per-sample versus per-client-dataset level?\n"]},{"cell_type":"markdown","metadata":{"id":"GynLLgmuDvJc"},"source":["**Question 2 (Part III/MPhil ✅):**\n","\n","(This is a **short** conceptual question. Please do not provide more than four sentences as an answer.)\n","\n","Considering a scenario of a multimodal LLM that may or may not have been trained on your images, how would you test for privacy leakage given access to:\n","\n","1.  Only a chat UI to interact with the model.\n","2.  The full model and all of your data that could have gone into it.\n"]},{"cell_type":"markdown","metadata":{"id":"KZJC77bkGAsd"},"source":["## 3.1 Fixed Norm Bound DP\n","\n","Given the highly abstract definition of privacy that DP uses, could you think of ways to test the effectiveness of DP practically?\n"]},{"cell_type":"markdown","metadata":{"id":"ICiFR-C3szzq"},"source":["We shall begin by implementing the `DPFedAvg` strategy based on the description above using a static bound on the L2 norm of clients. While we could near-effortlessly add client-level Differential Privacy by using wrappers provided by Flower, implementing its components should be straightforward and informative.\n","\n","The first cell provides utilities for gradient clipping and noise injection. The clipping operates via simple multiplication.\n"]},{"cell_type":"code","execution_count":null,"metadata":{"id":"vz-8GaN1szzq"},"outputs":[],"source":["def compute_model_delta(\n","    trained_parameters: NDArrays, og_parameters: NDArrays\n",") -> NDArrays:\n","    \"\"\"Compute the delta between two sets of parameters.\"\"\"\n","    return [\n","        np.subtract(x, y)\n","        for (x, y) in zip(trained_parameters, og_parameters, strict=True)\n","    ]\n","\n","\n","def compute_norm(update: NDArrays) -> float:\n","    \"\"\"Compute the l2 norm of a parameter update.\n","\n","    It will account for mismatched NumPy array shapes, to be used in clipping.\n","    \"\"\"\n","    flat_update = update[0]\n","    for i in range(1, len(update)):\n","        flat_update = np.append(flat_update, update[i])\n","    squared_update = np.square(flat_update)\n","    norm_sum = np.sum(squared_update)\n","    norm = np.sqrt(norm_sum)\n","    return norm\n","\n","\n","def clip_by_l2(update: NDArrays, threshold: float) -> tuple[NDArrays, bool]:\n","    \"\"\"Scales the update so thats its L2 norm is upper-bound to threshold.\"\"\"\n","    update_norm = compute_norm(update)\n","    scaling_factor = min(1, threshold / update_norm)\n","    update_clipped: NDArrays = [layer * scaling_factor for layer in update]\n","    return update_clipped, (scaling_factor < 1)\n","\n","\n","def add_gaussian_noise(update: NDArrays, std_dev: float) -> NDArrays:\n","    \"\"\"Add Gaussian noise to each floating point value.\"\"\"\n","    update_noised = [\n","        layer + np.random.normal(0, std_dev, layer.shape) for layer in update\n","    ]\n","    return update_noised"]},{"cell_type":"markdown","metadata":{"id":"HZ4oyylaYSED"},"source":["These components are all we need to design a DP client which can add noise to its updates according to parameters received from the strategy. According to the evaluated threat model, the flower implementation allows noise injection to be equivalently done on the client or server. We shall assume a trustworthy server for this lab and eschew adding noise on the clients.\n","\n","The client training procedure shall follow the description above verbatim and proceed as follows:\n","\n","1.  The client receives the parameters and standard configuration arguments as in previous labs.\n","2.  It also receives a maximum bound on the L2 norm of the trained model.\n","3.  The model is trained, and the client computes the delta or **update** between its parameters and the original ones received.\n","4.  The client computes the ratio between the L2 norm of its local update and the maximum it received. It then rescales all the weights in the update by this ratio, so the final norm is at-most the bound---since $||\\alpha \\times w||_2 = |\\alpha| \\times ||w||_2$.\n","5.  The client applies the clipped update to the original parameters and potentially adds Gaussian noise---if this does not already happen on the server---before returning them.\n"]},{"cell_type":"code","execution_count":null,"metadata":{"colab":{"base_uri":"https://localhost:8080/"},"executionInfo":{"elapsed":21138,"status":"ok","timestamp":1703272167787,"user":{"displayName":"Alexandru-Andrei Iacob","userId":"00751686620367198202"},"user_tz":-120},"id":"jg6mnpsM8Rl9","outputId":"2ec9e475-5d65-422a-999b-54fb7e8d090f"},"outputs":[],"source":["np.random.seed(Seeds.DEFAULT)\n","random.seed(Seeds.DEFAULT)\n","torch.manual_seed(Seeds.DEFAULT)\n","network_generator_cnn = get_network_generator_cnn()\n","seed_net_cnn = network_generator_cnn()\n","seed_model_cnn_params: NDArrays = get_model_parameters(seed_net_cnn)\n","federated_evaluation_function = get_federated_evaluation_function(\n","    data_dir=data_dir,\n","    centralized_mapping=centralized_mapping,\n","    device=get_device(),\n","    batch_size=get_default_test_config()[\"batch_size\"],\n","    num_workers=get_default_test_config()[\"num_workers\"],\n","    model_generator=network_generator_cnn,\n","    criterion=nn.CrossEntropyLoss(),\n",")"]},{"cell_type":"code","execution_count":null,"metadata":{"id":"eaj-oumAszzq"},"outputs":[],"source":["# Based on the original implementation by Vasundhara Agarwal\n","class DPFlowerRayClient(FlowerClient):\n","    \"\"\"Extends the FlowerClient class to implement DP-FedAvg.\"\"\"\n","\n","    def fit(\n","        self, parameters: NDArrays, config: dict[str, Scalar], **kwargs: dict[str, Any]\n","    ) -> tuple[NDArrays, int, dict]:\n","        \"\"\"Receive and train a model on the local client data.\n","\n","        It uswa parameters from the config dict while injecting gaussian noise into the\n","        parameter update.\n","\n","        Args:\n","            net (NDArrays): Pytorch model parameters\n","            config (dict[str, Scalar]): Dictionary describing the training parameters\n","\n","        Returns\n","        -------\n","            tuple[NDArrays, int, dict]: Returns the updated model, the size of the\n","                local dataset and other metrics\n","        \"\"\"\n","        # Create a copy of the initial parameters\n","        og_parameters = deepcopy(parameters)\n","\n","        # Only create model right before training/testing\n","        # To lower memory usage when idle\n","        net = self.set_parameters(parameters)\n","        net.to(self.device)\n","        train_loader: DataLoader = self._create_data_loader(\n","            config, name=\"train\", **kwargs\n","        )\n","        train_loss = self._train(\n","            net, train_loader=train_loader, config=config, **kwargs\n","        )\n","\n","        # Metrics dict since the DP strategy requires an indicator\n","        # to be returned if the model updates was not clipped on the client\n","        # and should be clipped on the server\n","        metrics = {\"train_loss\": train_loss}\n","\n","        trained_parameters = get_model_parameters(net)\n","        # Calculate the delta between the two models\n","        model_update = [\n","            np.subtract(x, y)\n","            for (x, y) in zip(trained_parameters, og_parameters, strict=True)\n","        ]\n","\n","        # Clip the delta so all of the updates fall bellow\n","        # The same norm\n","        model_update, clipped = clip_by_l2(model_update, config[\"dpfedavg_clip_norm\"])\n","\n","        if \"dpfedavg_noise_stddev\" in config:\n","            # Noising\n","            model_update = add_gaussian_noise(\n","                model_update, config[\"dpfedavg_noise_stddev\"]\n","            )\n","\n","        for i, _ in enumerate(og_parameters):\n","            trained_parameters[i] = og_parameters[i] + model_update[i]\n","\n","        # Calculating value of norm indicator bit, required for adaptive clipping\n","        if \"dpfedavg_adaptive_clip_enabled\" in config:\n","            if not isinstance(config[\"dpfedavg_adaptive_clip_enabled\"], bool):\n","                raise Exception(\n","                    \"dpfedavg_adaptive_clip_enabled should be a boolean-valued flag.\"\n","                )\n","            metrics[\"dpfedavg_norm_bit\"] = not clipped\n","\n","        return trained_parameters, len(train_loader), metrics"]},{"cell_type":"markdown","metadata":{"id":"e6TB5vmhp0u0"},"source":["The following cell will construct a generator for this client class capable of filtering participants with less than one batch of data. This is necessary to avoid failures as \"DPFedAvg\" is not tolerant of dropouts.\n"]},{"cell_type":"code","execution_count":null,"metadata":{"colab":{"base_uri":"https://localhost:8080/"},"executionInfo":{"elapsed":1631,"status":"ok","timestamp":1703272169417,"user":{"displayName":"Alexandru-Andrei Iacob","userId":"00751686620367198202"},"user_tz":-120},"id":"XIfz9DNHp0u0","outputId":"8c8aa593-f13d-4a04-ae15-ee5401f04c8b"},"outputs":[],"source":["fl_client_gen = get_flower_client_generator(\n","    network_generator_cnn, federated_partition, data_dir\n",")\n","client_to_num_sample: list[tuple[int, int]] = [\n","    (cid, fl_client_gen(i).get_train_set_size()) for i, cid in enumerate(range(3229))\n","]\n","client_samples_dataframe = pd.DataFrame(\n","    client_to_num_sample, columns=[\"cid\", \"n_samples\"]\n",")\n","\n","# Remove clients with less than 32 samples corresponding to the default batch size\n","min_n_samples = 32\n","client_samples_dataframe.drop(\n","    client_samples_dataframe[client_samples_dataframe.n_samples < min_n_samples].index,\n","    inplace=True,\n",")\n","client_samples_dataframe.reset_index(drop=True)\n","num_total_clients = len(client_samples_dataframe)\n","log(INFO, \"Num total clients: %s\", num_total_clients)\n","\n","\n","def get_DP_client_generator(\n","    model_generator: Callable[[], Module],\n","    data_dir: Path,\n","    partition_dir: Path,\n","    mapping_fn: Callable[[int], int] | None = lambda x: client_samples_dataframe.cid[x],\n",") -> Callable[[str], FlowerClient]:\n","    \"\"\"Wrap function for the client instance generator.\n","\n","    This provides the client generator with a model generator function.\n","    Also, the partition directory must be passed.\n","    A mapping function could be used for filtering/ordering clients.\n","\n","    Args:\n","        data_dir (Path): path to the dataset folder.\n","        model_generator (Callable[[], Module]): model generator function.\n","        partition_dir (Path): directory containing the partition.\n","        mapping_fn (Optional[Callable[[int], int]]): function mapping sorted/filtered\n","            ids to real cid.\n","\n","    Returns\n","    -------\n","        Callable[[str], FlowerRayClient]: client instance.\n","    \"\"\"\n","\n","    def client_fn(cid: str) -> DPFlowerRayClient:\n","        \"\"\"Create a single client instance given the client id `cid`.\n","\n","        Args:\n","            cid (str): client id, Flower requires this to of type str.\n","\n","        Returns\n","        -------\n","            FlowerRayClient: client instance.\n","        \"\"\"\n","        return DPFlowerRayClient(\n","            cid=mapping_fn(int(cid)) if mapping_fn is not None else int(cid),\n","            data_dir=data_dir,\n","            partition_dir=partition_dir,\n","            model_generator=model_generator,\n","        )\n","\n","    return client_fn"]},{"cell_type":"markdown","metadata":{"id":"j3UctBISKe_L"},"source":["This DP client encapsulates all the meaningful work required for client-level differential privacy to be carried out. However, the strategy controls the L2 norm bound and the noise multiplier used to determine the Gaussian noise standard deviation based on this bound.\n","\n","We shall now implement a strategy capable of orchestrating DP clients in a manner which best preserves privacy within a given budget.\n"]},{"cell_type":"code","execution_count":null,"metadata":{"id":"fQKfnfb7Q_Jj"},"outputs":[],"source":["from collections.abc import Callable\n","\n","from logging import INFO\n","\n","import numpy as np\n","\n","from flwr.common import (\n","    FitIns,\n","    EvaluateIns,\n","    FitRes,\n","    EvaluateRes,\n","    MetricsAggregationFn,\n","    NDArrays,\n","    Parameters,\n","    Scalar,\n",")\n","from flwr.common.logger import log\n","from math import sqrt\n","\n","\n","# Based on the original implementation by Vasundhara Agarwal\n","class DPFedAvgFixed(FedAvgM):\n","    \"\"\"Configurable FedAvg strategy implementation.\"\"\"\n","\n","    # pylint: disable=too-many-arguments,too-many-instance-attributes,line-too-long\n","    def __init__(\n","        self,\n","        *,\n","        fraction_fit: float = 1.0,\n","        fraction_evaluate: float = 1.0,\n","        min_fit_clients: int = 2,\n","        min_evaluate_clients: int = 2,\n","        min_available_clients: int = 2,\n","        evaluate_fn: (\n","            Callable[\n","                [int, NDArrays, dict[str, Scalar]],\n","                tuple[float, dict[str, Scalar]] | None,\n","            ]\n","            | None\n","        ) = None,\n","        on_fit_config_fn: Callable[[int], dict[str, Scalar]] | None = None,\n","        on_evaluate_config_fn: Callable[[int], dict[str, Scalar]] | None = None,\n","        accept_failures: bool = False,\n","        initial_parameters: Parameters | None = None,\n","        fit_metrics_aggregation_fn: MetricsAggregationFn | None = None,\n","        evaluate_metrics_aggregation_fn: MetricsAggregationFn | None = None,\n","        server_learning_rate: float = 1.0,\n","        server_momentum: float = 0.0,\n","        num_clients_per_round: int,\n","        clip_norm: float,\n","        noise_multiplier: float = 1,\n","        server_side_noising: bool = True,\n","    ) -> None:\n","        super().__init__(\n","            fraction_fit=fraction_fit,\n","            fraction_evaluate=fraction_evaluate,\n","            min_fit_clients=min_fit_clients,\n","            min_evaluate_clients=min_evaluate_clients,\n","            min_available_clients=min_available_clients,\n","            evaluate_fn=evaluate_fn,\n","            on_fit_config_fn=on_fit_config_fn,\n","            on_evaluate_config_fn=on_evaluate_config_fn,\n","            accept_failures=accept_failures,\n","            initial_parameters=initial_parameters,\n","            fit_metrics_aggregation_fn=fit_metrics_aggregation_fn,\n","            evaluate_metrics_aggregation_fn=evaluate_metrics_aggregation_fn,\n","            server_learning_rate=server_learning_rate,\n","            server_momentum=server_momentum,\n","        )\n","        # Doing fixed-size subsampling as in https://arxiv.org/abs/1905.03871\n","        self.num_clients_per_round = num_clients_per_round\n","        self.noise_multiplier = noise_multiplier\n","        self.server_side_noising = server_side_noising\n","        self.clip_norm = clip_norm\n","\n","    # Automatically calculate the standard deviation of the noise\n","    # Based on the clip norm and number of clients per round\n","    # The noise multiplier controls the number of standard deviations from the mean\n","    def _calc_client_noise_stddev(self) -> float:\n","        stddev = (\n","            self.noise_multiplier * self.clip_norm / (sqrt(self.num_clients_per_round))\n","        )\n","        return float(stddev)\n","\n","    def configure_fit(\n","        self,\n","        server_round: int,\n","        parameters: Parameters,\n","        client_manager: CustomClientManager,\n","    ) -> list[tuple[ClientProxy, FitIns]]:\n","        \"\"\"Configure the next round of training.\"\"\"\n","        config = {}\n","        if self.on_fit_config_fn is not None:\n","            # Custom fit config function provided\n","            config = self.on_fit_config_fn(server_round)\n","\n","        # Add DP info to config for local update clipping\n","        config[\"dpfedavg_clip_norm\"] = self.clip_norm\n","        if not self.server_side_noising:\n","            config[\"dpfedavg_noise_stddev\"] = self._calc_client_noise_stddev()\n","        fit_ins = FitIns(parameters, config)\n","\n","        # Sample clients\n","        sample_size, min_num_clients = self.num_fit_clients(\n","            client_manager.num_available()\n","        )\n","        clients = client_manager.sample(\n","            num_clients=sample_size,\n","            min_num_clients=min_num_clients,\n","            server_round=server_round,\n","        )\n","\n","        # Return client/config pairs\n","        return [(client, fit_ins) for client in clients]\n","\n","    def aggregate_fit(\n","        self,\n","        server_round: int,\n","        results: list[tuple[ClientProxy, FitRes]],\n","        failures: list[tuple[ClientProxy, FitRes] | BaseException],\n","    ) -> tuple[Parameters | None, dict[str, Scalar]]:\n","        \"\"\"Aggregate the results of the training round.\"\"\"\n","        if failures and not self.accept_failures:\n","            return None, {}\n","        # Forcing unweighted aggregation, as in https://arxiv.org/abs/1905.03871\n","        # By setting the number of examples associated to each model\n","        # To 1\n","        for _, fit_res in results:\n","            fit_res.num_examples = 1\n","            if self.server_side_noising:\n","                fit_res.parameters = ndarrays_to_parameters(\n","                    add_gaussian_noise(\n","                        parameters_to_ndarrays(fit_res.parameters),\n","                        self._calc_client_noise_stddev(),\n","                    )\n","                )\n","\n","        return super().aggregate_fit(server_round, results, failures)"]},{"cell_type":"markdown","metadata":{"id":"F5OgozgrFI0k"},"source":["Do observe how the unweighted aggregation combines with the norm clipping to limit the disproportionate impact of high-data clients upon the federated model to treat all clients close-to-equally regarding privacy leaks.\n","\n","We can now create a function to run such experiments, allowing you to easily maintain and change default parameters as needed.\n"]},{"cell_type":"code","execution_count":null,"metadata":{"id":"KdbkwM6SVxFL"},"outputs":[],"source":["dp_client_generator = get_DP_client_generator(\n","    network_generator_cnn,\n","    data_dir,\n","    federated_partition,\n","    lambda x: client_samples_dataframe.cid[x],\n",")\n","default_parameters: dict = {\n","    \"train_config\": get_default_train_config(),\n","    \"test_config\": get_default_test_config(),\n","    \"num_total_clients\": num_total_clients,\n","    \"num_clients_per_round\": 4,\n","    \"num_evaluate_clients\": 0,\n","    \"num_evaluate\": 0,\n","    \"accept_failures\": False,\n","    \"min_fit_clients\": 2,\n","    \"min_available_clients\": 2,\n","    \"initial_parameters\": ndarrays_to_parameters(seed_model_cnn_params),\n","    \"client_generator\": dp_client_generator,\n","    \"seed\": Seeds.DEFAULT,\n","    \"num_rounds\": 30,\n","    \"strategy\": DPFedAvgFixed,\n","    \"fed_eval\": True,\n","    \"server_side_noising\": True,\n","}\n","\n","\n","def run_DP_fixed_fl(\n","    clip_norm: float = 4.0,\n","    noise_multiplier: float = 0.05,\n","    default_parameters: dict = default_parameters,\n","    **kwargs: dict[str, Any],\n",") -> Any:\n","    \"\"\"Execute a DP-FedAvg simulation with fixed clip norm and noise multiplier.\"\"\"\n","    parameters: dict = {**default_parameters, **kwargs}\n","\n","    def on_fit_config_fn(cid: int) -> dict[str, Scalar]:\n","        return parameters[\"train_config\"]\n","\n","    def on_evaluate_config_fn(cid: int) -> dict[str, Scalar]:\n","        return parameters[\"test_config\"]\n","\n","    fraction_fit: float = (\n","        float(parameters[\"num_clients_per_round\"]) / parameters[\"num_total_clients\"]\n","    )\n","    fraction_evaluate: float = (\n","        float(parameters[\"num_evaluate_clients\"]) / parameters[\"num_total_clients\"]\n","    )\n","\n","    strategy = parameters[\"strategy\"](\n","        num_clients_per_round=parameters[\"num_clients_per_round\"],\n","        fraction_fit=fraction_fit,\n","        fraction_evaluate=fraction_evaluate,\n","        min_fit_clients=parameters[\"min_fit_clients\"],\n","        min_available_clients=parameters[\"min_available_clients\"],\n","        on_fit_config_fn=on_fit_config_fn,\n","        on_evaluate_config_fn=on_evaluate_config_fn,\n","        initial_parameters=parameters[\"initial_parameters\"],\n","        accept_failures=parameters[\"accept_failures\"],\n","        evaluate_fn=(\n","            federated_evaluation_function if parameters[\"fed_eval\"] is True else None\n","        ),\n","        fit_metrics_aggregation_fn=aggregate_weighted_average,\n","        evaluate_metrics_aggregation_fn=aggregate_weighted_average,\n","        clip_norm=clip_norm,\n","        noise_multiplier=noise_multiplier,\n","        server_side_noising=parameters[\"server_side_noising\"],\n","    )\n","    client_manager = CustomClientManager(criterion=None, seed=parameters[\"seed\"])\n","    server = Server(\n","        client_manager=client_manager,\n","        strategy=strategy,\n","    )\n","    return start_seeded_simulation(\n","        client_fn=lambda cid: parameters[\"client_generator\"](cid).to_client(),\n","        num_clients=parameters[\"num_total_clients\"],\n","        server=server,\n","        config=ServerConfig(num_rounds=parameters[\"num_rounds\"]),\n","        strategy=strategy,\n","        seed=parameters[\"seed\"],\n","        name=f\"fixed_clip_norm_{clip_norm}_noise_{noise_multiplier}\",\n","    )"]},{"cell_type":"code","execution_count":null,"metadata":{"colab":{"base_uri":"https://localhost:8080/"},"executionInfo":{"elapsed":165397,"status":"ok","timestamp":1703272334810,"user":{"displayName":"Alexandru-Andrei Iacob","userId":"00751686620367198202"},"user_tz":-120},"id":"x-_BWzXRdd12","outputId":"495d6c88-b662-40a8-fbdd-7405b9e2b7f6"},"outputs":[],"source":["parameters_for_every_round, hist_clip_bound_4_noise_0_05 = run_DP_fixed_fl(4)"]},{"cell_type":"code","execution_count":null,"metadata":{"colab":{"base_uri":"https://localhost:8080/"},"executionInfo":{"elapsed":287,"status":"ok","timestamp":1703272335091,"user":{"displayName":"Alexandru-Andrei Iacob","userId":"00751686620367198202"},"user_tz":-120},"id":"2PlItuFGYJ-n","outputId":"b934a8d4-33ea-43da-869a-3677b6d15b1d"},"outputs":[],"source":["hist_clip_bound_4_noise_0_05"]},{"cell_type":"markdown","metadata":{"id":"uISxIgrgBS3P"},"source":["**Question 3 (Part II ✅ | Part III/MPhil ✅):**\n","\n","(You must provide the answer with **code** and **plots** for this question. A short written argumentation is recommended.)\n","\n","Norm-clipping is an often-used technique in FL that resembles the previously discussed FedProx---or FedAvg with a `server_learning_rate<1.0`. When it is used to tackle data heterogeneity, it limits the divergence of highly heterogeneous clients. In the context of privacy, more significant updates are likely to come from either larger or more heterogeneous clients. Thus, when combined with unweighted aggregation, norm clipping stabilises training. However, it may slow down improvements in accuracy.\n","\n","> It is important to note that, theoretically, the triangle inequality assures us that the overall federated model update will have a norm below `clip_norm`.\n","\n","You will now examine the effects of norm-clipping on model accuracy irrespective of noise.\n","\n","1. Use one round of federated training with `num_clients_per_round=50` to empirically derive a **very rough baseline** of the average L2 norm at the beginning of training. Modify the client `fit` function to return in the metrics dictionary the L2 norm of the model update **prior** to clipping. Finally, compute the mean $\\mu$ of the L2 norms from all of the 50 clients. You can find them in the history object returned in the \"all\" category of the metric. _NOTE: do not use the \"avg\" category because it is weighted._\n","\n","   > The results of this question will be used in the next one. Thus, to save yourself work, modify the strategy object. Make it compute the L2 norm of the overall model delta. This delta is defined as the difference between the federated model at the start of the round and the federated model after aggregation. Put the value of the L2 norm of the delta into the history object as a metric into the already aggregated metrics object. (The strategy has access to the starting parameters of a round in `configure_fit` as well as the aggregated metrics of all the clients.)\n","\n","2. Using values of `clip_norm`$\\in \\{ \\mu \\times 0.25,\\, \\mu, \\,\\mu \\times 1.75\\}$, run `DPFedAvgFixed` experiments with the same parameters as the example provided above using a `noise_multiplier=0`.\n","\n","3. Plot per-round accuracy on the federated test set of models trained using the three bounds above. Which bound converges the fastest and to the highest final accuracy, and why do you think that is?\n"]},{"cell_type":"markdown","metadata":{"id":"ABQ1eXfAHYgP"},"source":["**Question 4 (Part II ✅ | Part III/MPhil ✅):**\n","\n","(You must provide the answer with **code** and **plots** for this question. A short written argumentation is recommended.)\n","\n","This question extends the one above to investigate the effect that the `clip_norm` has upon the norm of the federated model update. The federated model update is defined as the difference between the model at the start of the round and the model post-aggregation.\n","\n","1. Using the results from the above question, plot the following:\n","\n","   - The L2 norm of the federated model deltas across rounds for the three bounds above. How does L2 norm of the federated model delta compare to `clip_norm` (draw a horizontal line for all three bounds)? Is the behaviour as you expected, and why/why not?\n","   - The accuracy on the federated test set of models trained using the three norms above against the cumulative L2 norm accumulated across rounds as the axis. Consider the accuracy of the initial parameter test (round 0) to map to an L2 norm of 0. By cumulative L2, we mean a running sum where you keep adding the new norm value to the sum and then add the sum to a per-round list. Such a sum can easily be computed from a list using a `accumulate()` call.\n","\n","2. How do the L2 norms of the federated model deltas compare against the change in accuracy between rounds? Is the relationship predictable and/or linear? Consider all the `clip_norm` values you have tried in your response and provide potential explanations for why/why not the relationship between accuracy and cumulative L2 changes between bounds.\n"]},{"cell_type":"markdown","metadata":{"id":"6LN_jrHXQsML"},"source":["## 3.2 Adaptive Norm Bound DP\n"]},{"cell_type":"markdown","metadata":{"id":"7gFxaCdKEaAY"},"source":["Having investigated the impact of gradient clipping with a fixed norm on performance, you may wonder if your chosen norm will stay appropriate for the entire training.\n","\n","To avoid perfectly tuning a fixed `clip_norm` an [adaptive version of DPFedAvg](https://arxiv.org/abs/1905.03871) was proposed in paper \\[3], which attempts to automatically scale the bound on the L2 norm of model updates based on a quantile of L2 norms provided by clients in a given round. As computing such a value would be computationally expensive and require clients to send private values, the paper proposes an algorithm meant to approximate the quantile.\n","\n","Specifically, it adjusts the `clip_norm` parameter as:\n","\n",">     self.clip_norm *= math.exp(-self.clip_norm_lr\n","\n","            * (noised_clients_with_clipped_norm_fraction - self.clip_norm_target_quantile)\n","        )\n","\n","where the new clip norm depends on a learning rate, the fraction of clients used in training who have clipped their norms (with added noise), and the target quantile. In the code below, the clients who have clipped their norm are reported via a set bit in the config, and thus `noised_clients_with_clipped_norm_fraction` is replaced with `noised_norm_bit_set_fraction`. By knowing approximately how many clients fall below a given norm, we can iteratively improve the `clip_norm` until the percentage of clients with norms smaller than the bound is reached.\n","\n","The new implementation is hard to use and balance for short experiments such as ours as it includes an initial phase where the norm grows exponentially in its attempts to converge to the actual quantile. Given that we do not want any further interference making the behaviour of DP harder to predict, this would prove inconvenient when trying to deduce the impact of noise. As such, we shall only track the behaviour of the adaptive norm and use the predictable `DPFedAvgFixed` when experimenting with obtaining a given level of $\\epsilon$ privacy.\n"]},{"cell_type":"code","execution_count":null,"metadata":{"id":"aQYTCh8JQfQ6"},"outputs":[],"source":["\"\"\"DP-FedAvg [Andrew et al., 2019] with adaptive clipping.\n","Paper: https://arxiv.org/pdf/1905.03871.pdf\n","\"\"\"\n","\n","# Original implementation by Vasundhara Agarwal\n","\n","import math\n","from collections.abc import Callable\n","\n","import numpy as np\n","\n","from flwr.common import FitIns, FitRes, Parameters, Scalar\n","from flwr.server.client_manager import ClientManager\n","from flwr.server.client_proxy import ClientProxy\n","from flwr.server.strategy.strategy import Strategy\n","\n","\n","class DPFedAvgAdaptive(DPFedAvgFixed):\n","    \"\"\"Server-side adaptive clipping for DP-FedAvg.\"\"\"\n","\n","    # pylint: disable=too-many-arguments,too-many-instance-attributes\n","    def __init__(\n","        self,\n","        *,\n","        fraction_fit: float = 1.0,\n","        fraction_evaluate: float = 1.0,\n","        min_fit_clients: int = 2,\n","        min_evaluate_clients: int = 2,\n","        min_available_clients: int = 2,\n","        evaluate_fn: (\n","            Callable[\n","                [int, NDArrays, dict[str, Scalar]],\n","                tuple[float, dict[str, Scalar]] | None,\n","            ]\n","            | None\n","        ) = None,\n","        on_fit_config_fn: Callable[[int], dict[str, Scalar]] | None = None,\n","        on_evaluate_config_fn: Callable[[int], dict[str, Scalar]] | None = None,\n","        accept_failures: bool = False,\n","        initial_parameters: Parameters | None = None,\n","        fit_metrics_aggregation_fn: MetricsAggregationFn | None = None,\n","        evaluate_metrics_aggregation_fn: MetricsAggregationFn | None = None,\n","        server_learning_rate: float = 1.0,\n","        server_momentum: float = 0.0,\n","        num_clients_per_round: int,\n","        init_clip_norm: float = 0.1,\n","        noise_multiplier: float = 1,\n","        server_side_noising: bool = True,\n","        clip_norm_lr: float = 0.2,\n","        clip_norm_target_quantile: float = 0.5,\n","        clip_count_stddev: float | None = None,\n","    ) -> None:\n","        super().__init__(\n","            fraction_fit=fraction_fit,\n","            fraction_evaluate=fraction_evaluate,\n","            min_fit_clients=min_fit_clients,\n","            min_evaluate_clients=min_evaluate_clients,\n","            min_available_clients=min_available_clients,\n","            evaluate_fn=evaluate_fn,\n","            on_fit_config_fn=on_fit_config_fn,\n","            on_evaluate_config_fn=on_evaluate_config_fn,\n","            accept_failures=accept_failures,\n","            initial_parameters=initial_parameters,\n","            fit_metrics_aggregation_fn=fit_metrics_aggregation_fn,\n","            evaluate_metrics_aggregation_fn=evaluate_metrics_aggregation_fn,\n","            server_learning_rate=server_learning_rate,\n","            server_momentum=server_momentum,\n","            num_clients_per_round=num_clients_per_round,\n","            clip_norm=init_clip_norm,\n","            noise_multiplier=noise_multiplier,\n","            server_side_noising=server_side_noising,\n","        )\n","        self.clip_norm_lr = clip_norm_lr\n","        self.clip_norm_target_quantile = clip_norm_target_quantile\n","        self.clip_count_stddev = clip_count_stddev\n","\n","        # Decides the level of noise added to the fraction of clients which have clipped\n","        # their norms\n","        if self.clip_count_stddev is None:\n","            self.clip_count_stddev = 0\n","            if noise_multiplier > 0:\n","                self.clip_count_stddev = self.num_clients_per_round / 20.0\n","\n","        if noise_multiplier:\n","            self.noise_multiplier = (\n","                self.noise_multiplier ** (-2) - (2 * self.clip_count_stddev) ** (-2)\n","            ) ** (-0.5)\n","\n","    def configure_fit(\n","        self, server_round: int, parameters: Parameters, client_manager: ClientManager\n","    ) -> list[tuple[ClientProxy, FitIns]]:\n","        \"\"\"Configure the next round of training.\"\"\"\n","        additional_config = {\"dpfedavg_adaptive_clip_enabled\": True}\n","\n","        client_instructions = super().configure_fit(\n","            server_round, parameters, client_manager\n","        )\n","\n","        for _, fit_ins in client_instructions:\n","            fit_ins.config.update(additional_config)\n","\n","        return client_instructions\n","\n","    def _update_clip_norm(self, results: list[tuple[ClientProxy, FitRes]]) -> None:\n","        \"\"\"Update the clipping norm based on the fraction of clients which clipped.\"\"\"\n","        # Calculating number of clients which set the norm indicator bit\n","        norm_bit_set_count = 0\n","        for client_proxy, fit_res in results:\n","            if \"dpfedavg_norm_bit\" not in fit_res.metrics:\n","                raise Exception(\n","                    f\"Indicator bit not returned by client with id {client_proxy.cid}.\"\n","                )\n","            if fit_res.metrics[\"dpfedavg_norm_bit\"]:\n","                norm_bit_set_count += 1\n","        # Noising the count\n","        noised_norm_bit_set_count = float(\n","            np.random.normal(norm_bit_set_count, self.clip_count_stddev)\n","        )\n","\n","        noised_norm_bit_set_fraction = noised_norm_bit_set_count / len(results)\n","        # Geometric update\n","        self.clip_norm *= math.exp(\n","            -self.clip_norm_lr\n","            * (noised_norm_bit_set_fraction - self.clip_norm_target_quantile)\n","        )\n","\n","    def aggregate_fit(\n","        self,\n","        server_round: int,\n","        results: list[tuple[ClientProxy, FitRes]],\n","        failures: list[tuple[ClientProxy, FitRes] | BaseException],\n","    ) -> tuple[Parameters | None, dict[str, Scalar]]:\n","        \"\"\"Aggregate the results of the training round.\"\"\"\n","        if not self.accept_failures and failures:\n","            return None, {}\n","        new_global_model, metrics = super().aggregate_fit(\n","            server_round, results, failures\n","        )\n","        self._update_clip_norm(results)\n","        metrics[\"adaptive_clip_norm\"] = self.clip_norm\n","        return new_global_model, metrics"]},{"cell_type":"code","execution_count":null,"metadata":{"id":"di5e_PszSLUg"},"outputs":[],"source":["# New function to run the adaptive norm experiments with sensible defaults\n","\n","dp_client_generator = get_DP_client_generator(\n","    network_generator_cnn,\n","    data_dir,\n","    federated_partition,\n","    lambda x: client_samples_dataframe.cid[x],\n",")\n","\n","\n","adaptive_default_parameters: dict = {\n","    \"train_config\": get_default_train_config(),\n","    \"test_config\": get_default_test_config(),\n","    \"num_total_clients\": num_total_clients,\n","    \"num_clients_per_round\": 4,\n","    \"num_evaluate_clients\": 0,\n","    \"num_evaluate\": 0,\n","    \"accept_failures\": False,\n","    \"min_fit_clients\": 2,\n","    \"min_available_clients\": 2,\n","    \"initial_parameters\": ndarrays_to_parameters(seed_model_cnn_params),\n","    \"client_generator\": dp_client_generator,\n","    \"seed\": Seeds.DEFAULT,\n","    \"num_rounds\": 30,\n","    \"strategy\": DPFedAvgAdaptive,\n","    \"fed_eval\": True,\n","    \"server_side_noising\": True,\n","    \"clip_count_stddev\": None,\n","}\n","\n","\n","def run_DP_adaptive_fl(\n","    noise_multiplier: float = 0,\n","    init_clip_norm: float = 2,\n","    clip_norm_lr: float = 0.2,\n","    clip_norm_target_quantile: float = 0.5,\n","    default_parameters: dict = adaptive_default_parameters,\n","    **kwargs: dict[str, Any],\n",") -> Any:\n","    \"\"\"Execute a DP-FedAvg simulation with adaptive clipping.\"\"\"\n","    parameters: dict = {**default_parameters, **kwargs}\n","\n","    def on_fit_config_fn(cid: int) -> dict[str, Scalar]:\n","        return parameters[\"train_config\"]\n","\n","    def on_evaluate_config_fn(cid: int) -> dict[str, Scalar]:\n","        return parameters[\"test_config\"]\n","\n","    fraction_fit: float = (\n","        float(parameters[\"num_clients_per_round\"]) / parameters[\"num_total_clients\"]\n","    )\n","    fraction_evaluate: float = (\n","        float(parameters[\"num_evaluate_clients\"]) / parameters[\"num_total_clients\"]\n","    )\n","\n","    strategy = parameters[\"strategy\"](\n","        num_clients_per_round=parameters[\"num_clients_per_round\"],\n","        fraction_fit=fraction_fit,\n","        fraction_evaluate=fraction_evaluate,\n","        min_fit_clients=parameters[\"min_fit_clients\"],\n","        min_available_clients=parameters[\"min_available_clients\"],\n","        on_fit_config_fn=on_fit_config_fn,\n","        on_evaluate_config_fn=on_evaluate_config_fn,\n","        initial_parameters=parameters[\"initial_parameters\"],\n","        accept_failures=parameters[\"accept_failures\"],\n","        evaluate_fn=(\n","            federated_evaluation_function if parameters[\"fed_eval\"] is True else None\n","        ),\n","        fit_metrics_aggregation_fn=aggregate_weighted_average,\n","        evaluate_metrics_aggregation_fn=aggregate_weighted_average,\n","        init_clip_norm=init_clip_norm,\n","        clip_norm_lr=clip_norm_lr,\n","        clip_norm_target_quantile=clip_norm_target_quantile,\n","        noise_multiplier=noise_multiplier,\n","        server_side_noising=parameters[\"server_side_noising\"],\n","        clip_count_stddev=parameters[\"clip_count_stddev\"],\n","    )\n","    client_manager = CustomClientManager(criterion=None, seed=parameters[\"seed\"])\n","    server = Server(\n","        client_manager=client_manager,\n","        strategy=strategy,\n","    )\n","    return start_seeded_simulation(\n","        client_fn=lambda cid: parameters[\"client_generator\"](cid).to_client(),\n","        num_clients=parameters[\"num_total_clients\"],\n","        server=server,\n","        config=ServerConfig(num_rounds=parameters[\"num_rounds\"]),\n","        strategy=strategy,\n","        seed=parameters[\"seed\"],\n","        name=f\"adaptive_target_{clip_norm_target_quantile}_init_clip_norm_{init_clip_norm}_lr_{clip_norm_lr}_noise_{noise_multiplier}\",\n","    )"]},{"cell_type":"code","execution_count":null,"metadata":{"colab":{"base_uri":"https://localhost:8080/"},"executionInfo":{"elapsed":29149,"status":"ok","timestamp":1703272364237,"user":{"displayName":"Alexandru-Andrei Iacob","userId":"00751686620367198202"},"user_tz":-120},"id":"X0WoSm7mp0u4","outputId":"707004b9-5527-4ca2-bb22-4171f8d60b7a"},"outputs":[],"source":["parameters_for_every_round, hist_adaptive_quantile_0_5 = run_DP_adaptive_fl(\n","    clip_norm_target_quantile=0.5, noise_multiplier=0\n",")"]},{"cell_type":"markdown","metadata":{"id":"UxBjz9Ibp0u4"},"source":["Having gone through this slight detour to understand how we could obtain an adaptive bound which leaves the privacy budget mostly undisturbed without experimentation, we shall return to DP's primary goal, matching a given theoretical bound on privacy. However, Part III and MPhil students will now get to play around and observe the behaviour of this adaptive norm algorithm.\n"]},{"cell_type":"markdown","metadata":{"id":"6NUMToSfJMIB"},"source":["**Question 5 (Part III/MPhil ✅):**\n","\n","(You need to provide the answer with **code** and **plots** for this question. A short written argumentation is recommended.)\n","\n","You will now examine the accuracy of adaptive norm clipping compared to the previously fixed norm clipping.\n","\n","1. Using values of `clip_norm_target_quantile`$\\in \\{0.125,\\, 0.5, \\,0.875\\}$ (you should already have results for the default value from the cells above. If you have lost it, look into the `histories` folder). Run `DPFedAvgAdaptive` experiments with the same parameters as the above example using a `noise_multiplier=0`.\n","2. Plot the per-round accuracy on the federated test set of models trained using the three quantile targets above. Which quantile target converges the fastest and to the highest final accuracy, and why do you think that is? Are the results as conclusive as the fixed bound ones? **Hint**: consider the exponential nature of the bound adaptation.\n","3. Do an ordered pairwise comparison between the plots of per-round accuracy of the previous three `clip_norm` results for the fixed norm experiments against the adaptive norm experiments, i.e., plot `clip_norm=mean*0.25` against `clip_norm_target_quantile=0.125`, `clip_norm=mean` against `clip_norm_target_quantile=0.5`, and `clip_norm=mean*1.75` against `clip_norm_target_quantile=0.875`. How does each of the pairs compare? Where are the differences most pronounced, and why do you think that is?\n"]},{"cell_type":"markdown","metadata":{"id":"8pMrcr09LHMR"},"source":["**Question 6 (Part III/MPhil ✅):**\n","\n","(You need to provide the answer with **code** and **plots** for this question. A short written argumentation is recommended.)\n","\n","This is an extension to the previous question, which tries to expand upon how the adaptive norm applied to client gradients/updates affects the L2 norm of the federated model delta.\n","\n","1. Using the previous results for `clip_norm_target_quantile`$\\in \\{0.125,\\, 0.5, \\,0.875\\}$, plot the L2 norm of the federated model delta for each target quantile. Which of the target quantiles causes the most considerable oscillations in the federated L2 norm, and why do you think that is?\n","2. Do a similar ordered pairwise comparison between the federated L2 norm results of the target quantile experiments against those of the fixed bound experiments as in the previous question. Where is the gap between the adaptive and fixed method the largest?\n","3. Plot the accuracy of experiments with the adaptive bounds against the cumulative L2 norm.\n"]},{"cell_type":"markdown","metadata":{"id":"Mcj40lI_p0u4"},"source":["# 4 Epsilon-delta Privacy\n"]},{"cell_type":"markdown","metadata":{"id":"z8sCwQPIJ-sM"},"source":["We are now ready to understand the full extent of the DPFedAvg fixed algorithm and the relation between its privacy guarantees and the accuracy of the final model.\n","\n","Before this, we should establish what a particular set of DP parameters implies for the level of privacy theoretically. The function below shall allow us to do just that while assuming a fixed number of rounds and clients per round. It adapts a function provided by TensorFlow privacy for DP-SGD, as we have established that DP-FedAvg and DP-SGD are equivalent when considering a mere reframing of samples as clients; it should provide sufficient accuracy for our purposes.\n"]},{"cell_type":"code","execution_count":null,"metadata":{"id":"zDGDh5TrCrqQ"},"outputs":[],"source":["from tensorflow_privacy.privacy.analysis.compute_dp_sgd_privacy_lib import (\n","    compute_dp_sgd_privacy,\n",")\n","from contextlib import redirect_stdout\n","from io import StringIO\n","\n","\n","class NullIO(StringIO):\n","    \"\"\"Custom IO interface to cut-out annoying messages.\"\"\"\n","\n","    def write(self, txt: str) -> None:\n","        \"\"\"Implement custom empty write function.\"\"\"\n","        # This function intentionally does nothing\n","\n","\n","def compute_fl_privacy(\n","    num_rounds: int = 25,\n","    noise_multiplier: float = 1.0,\n","    num_total_clients: int = num_total_clients,\n","    num_fit_clients: int = 4,\n",") -> float:\n","    \"\"\"Compute the privacy bound `epsilon`.\"\"\"\n","    with redirect_stdout(NullIO()):\n","        vals = compute_dp_sgd_privacy(\n","            n=num_total_clients,\n","            batch_size=num_fit_clients,\n","            noise_multiplier=noise_multiplier,\n","            epochs=num_rounds,\n","            delta=num_total_clients ** (-1),\n","        )\n","    return vals[0]"]},{"cell_type":"code","execution_count":null,"metadata":{"colab":{"base_uri":"https://localhost:8080/"},"executionInfo":{"elapsed":7,"status":"ok","timestamp":1703272168937,"user":{"displayName":"Alexandru-Andrei Iacob","userId":"00751686620367198202"},"user_tz":-120},"id":"rYJEgCF1DT0m","outputId":"20e788db-80a7-4fdf-c389-5309a8115685"},"outputs":[],"source":["log(INFO, compute_fl_privacy(noise_multiplier=0.05))\n","log(INFO, compute_fl_privacy(noise_multiplier=0.1))"]},{"cell_type":"markdown","metadata":{"id":"34ps0e91FLmz"},"source":["**Question 7 (Part II ✅ | Part III/MPhil ✅):**\n","\n","(While this is a largely conceptual question, it does require you to provide a small amount of **code** and several **plots**. Answers to the purely conceptual components should contain **no more than 5 sentences**.)\n","\n","Using the function mentioned above, study the impact of different parameters on the privacy guarantees of DP-FedAvg as follows:\n","\n","1. Draw a scatter plot with the epsilon value on the y-axis. While keeping all the other parameters constant to the above values, vary the noise multiplier from 0.05 to 2 using an increment of 0.05. Use the noise multiplier as the x-axis.\n","\n","2. Draw a scatter plot with the epsilon value on the y-axis. While keeping all the other parameters constant to the above values, vary `num_rounds` between $2^0$ and $2^{15}$ increasing using all the powers of two in the interval. Use the `num_rounds` as the x-axis.\n","\n","3. Draw a scatter plot with the epsilon value on the y-axis. While keeping all the other parameters constant to the above values, vary `num_fit_cliets` from $2^0$ to $2^{10}$ increasing using all the powers of two in the interval. Use the `num_fit_cliets` as x-axis.\n","\n","4. Describe the trade-offs you see and how they relate to FL privacy. <!-- Then, given the lecture by Peter Kairouz, what do you think the implications of these trade-offs are upon the practicality of Differential Privacy in FL? --> Then, what do you think are the implications of these trade-offs upon the practicality of differential privacy in FL?\n"]},{"cell_type":"markdown","metadata":{"id":"kq-aIzEop0u4"},"source":["Armed with this theoretical understanding of the privacy budget, we can explore the performance implications of Differential Privacy upon DPFedAvgFixed. Note once more that the experiments we are running are small scale, as such you may find particularly high sensitivity to the `noise_multiplier` to be present.\n"]},{"cell_type":"markdown","metadata":{"id":"sMv9vxDcpHJy"},"source":["**Question 8 (Part II ✅ | Part III/MPhil ✅):**\n","\n","(You need to provide the answer with **code** and **plots** for this question. A short written argumentation is recommended.)\n","\n","Using the results of the previous experiment, observe the impact that a given noise multiplier has on both performance and privacy when using a **fixed** norm bound.\n","\n","1. Set a `noise_multiplier`$\\in \\{0.1\\}$ while keeping all other parameters constant. Then run the FL simulation using the `DPFedAvgFixed` strategy from above.\n","\n","2. Plot accuracy and compare the convergence curves against the results you have for the previous experiment with a multiplier of $0.05$ (`hist_clip_bound_4_noise_0_05`). _NOTE: it was done just after defining the aforementioned strategy._\n","\n","3. Use the `compute_fl_privacy` function to compute the epsilon value of two noise levels mentioned above. How does the epsilon of a given noise level relate to the accuracy achieved by that model? Does the relationship between the two fit your expectations from the question above?\n"]},{"cell_type":"markdown","metadata":{"id":"aECReucy64EK"},"source":["# End of Part I\n","\n","Continue to part 2.\n"]},{"cell_type":"markdown","metadata":{"id":"hlzTFkkwRob8"},"source":["(c) 2024 Alexandru-Andrei Iacob, Lorenzo Sani\n"]}],"metadata":{"colab":{"provenance":[{"file_id":"1_j2Gpn6gqpWA5KJkbkhZh5_rQyLLx2-a","timestamp":1676991800894},{"file_id":"1aAIM403hPVDGafDmq7Q00t57LX0VvpDv","timestamp":1676667921796}]},"kernelspec":{"display_name":"Python 3","name":"python3"},"language_info":{"codemirror_mode":{"name":"ipython","version":3},"file_extension":".py","mimetype":"text/x-python","name":"python","nbconvert_exporter":"python","pygments_lexer":"ipython3","version":"3.10.12"},"vscode":{"interpreter":{"hash":"f60f5a2c15992c74df12f0554524b987217e124a6a47cf1bc494002bece5a18b"}}},"nbformat":4,"nbformat_minor":0}
->>>>>>> 4a31c5e9
+}